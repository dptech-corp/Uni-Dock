/*

   Copyright (c) 2006-2010, The Scripps Research Institute

   Licensed under the Apache License, Version 2.0 (the "License");
   you may not use this file except in compliance with the License.
   You may obtain a copy of the License at

	   http://www.apache.org/licenses/LICENSE-2.0

   Unless required by applicable law or agreed to in writing, software
   distributed under the License is distributed on an "AS IS" BASIS,
   WITHOUT WARRANTIES OR CONDITIONS OF ANY KIND, either express or implied.
   See the License for the specific language governing permissions and
   limitations under the License.

   Author: Dr. Oleg Trott <ot14@columbia.edu>,
		   The Olson Lab,
		   The Scripps Research Institute

*/

#include <iostream>
#include <string>
#include <vector> // ligand paths
#include <exception>
#include <boost/program_options.hpp>
#include "vina.h"
#include "utils.h"
#include "scoring_function.h"

#include <cuda.h>
#include <cuda_runtime.h>
#include <device_launch_parameters.h>

struct usage_error : public std::runtime_error {
	usage_error(const std::string& message) : std::runtime_error(message) {}
};

struct options_occurrence {
	bool some;
	bool all;
	options_occurrence() : some(false), all(true) {} // convenience
	options_occurrence& operator+=(const options_occurrence& x) {
		some = some || x.some;
		all  = all  && x.all;
		return *this;
	}
};

options_occurrence get_occurrence(boost::program_options::variables_map& vm, boost::program_options::options_description& d) {
	options_occurrence tmp;
	VINA_FOR_IN(i, d.options())
		if(vm.count((*d.options()[i]).long_name()))
			tmp.some = true;
		else
			tmp.all = false;
	return tmp;
}

void check_occurrence(boost::program_options::variables_map& vm, boost::program_options::options_description& d) {
	VINA_FOR_IN(i, d.options()) {
		const std::string& str = (*d.options()[i]).long_name();
		if(!vm.count(str))
			std::cerr << "Required parameter --" << str << " is missing!\n";
	}
}

int predict_peak_memory(int batch_size, int exhaustiveness, int all_atom2_numbers, bool use_v100 = true){
	if (use_v100){
		return 1.214869*batch_size + .0038522*exhaustiveness*batch_size + .011978*all_atom2_numbers + 20017.72; // this is based on V100, 32G
	}
	else {
		return 1.166067*batch_size + .0038676*exhaustiveness*batch_size + .0119598*all_atom2_numbers + 5313.848; // this is based on T4, 16G
	}
	return 0;
}

int main(int argc, char* argv[]) {
	using namespace boost::program_options;
	const std::string git_version = VERSION;
	const std::string version_string = "AutoDock Vina " + git_version;
	const std::string error_message = "\n\n\
Please report bugs through the Issue Tracker on GitHub \n\
(https://github.com/ccsb-scripps/AutoDock-Vina/issues)., so\n\
that this problem can be resolved. The reproducibility of the\n\
error may be vital, so please remember to include the following in\n\
your problem report:\n\
* the EXACT error message,\n\
* your version of the program,\n\
* the type of computer system you are running it on,\n\
* all command line options,\n\
* configuration file (if used),\n\
* ligand file as PDBQT,\n\
* receptor file as PDBQT,\n\
* flexible side chains file as PDBQT (if used),\n\
* output file as PDBQT (if any),\n\
* input (if possible),\n\
* random seed the program used (this is printed when the program starts).\n\
\n\
Thank you!\n";

	const std::string cite_message = "\
#################################################################\n\
# If you used AutoDock Vina in your work, please cite:          #\n\
#                                                               #\n\
# J. Eberhardt, D. Santos-Martins, A. F. Tillack, and S. Forli  #\n\
# AutoDock Vina 1.2.0: New Docking Methods, Expanded Force      #\n\
# Field, and Python Bindings, J. Chem. Inf. Model. (2021)       #\n\
# DOI 10.1021/acs.jcim.1c00203                                  #\n\
#                                                               #\n\
# O. Trott, A. J. Olson,                                        #\n\
# AutoDock Vina: improving the speed and accuracy of docking    #\n\
# with a new scoring function, efficient optimization and       #\n\
# multithreading, J. Comp. Chem. (2010)                         #\n\
# DOI 10.1002/jcc.21334                                         #\n\
#                                                               #\n\
# Please see https://github.com/ccsb-scripps/AutoDock-Vina for  #\n\
# more information.                                             #\n\
#################################################################\n";

	try {
		std::string rigid_name;
		std::string flex_name;
		std::string config_name;
		std::string out_name;
		std::vector<std::string> gpu_out_name;
		std::string out_dir;
		std::string out_maps;
		std::vector<std::string> ligand_names;
		std::string ligand_index; // path to a text file, containing paths to ligands files
		std::vector<std::string> batch_ligand_names;
		std::vector<std::string> gpu_batch_ligand_names;
		std::string maps;
		std::string sf_name = "vina";
		std::string search_mode;
		double center_x;
		double center_y;
		double center_z;
		double size_x;
		double size_y;
		double size_z;
		int cpu = 0;
		int seed = 0;
		int exhaustiveness = 8;
		int max_evals = 0;
		int verbosity = 1;
		int num_modes = 9;
		double min_rmsd = 1.0;
		double energy_range = 3.0;
		double grid_spacing = 0.375;
		double buffer_size = 4;
		int max_step = 0;
		int max_gpu_memory = 0;

		// autodock4.2 weights
		double weight_ad4_vdw   = 0.1662;
		double weight_ad4_hb    = 0.1209;
		double weight_ad4_elec  = 0.1406;
		double weight_ad4_dsolv = 0.1322;
		double weight_ad4_rot   = 0.2983;

		// vina weights
		double weight_gauss1      = -0.035579;
		double weight_gauss2      = -0.005156;
		double weight_repulsion   =  0.840245;
		double weight_hydrophobic = -0.035069;
		double weight_hydrogen    = -0.587439;
		double weight_rot         =  0.05846;

		// vinardo weights
		double weight_vinardo_gauss1 = -0.045;
		double weight_vinardo_repulsion = 0.8;
		double weight_vinardo_hydrophobic = -0.035;
		double weight_vinardo_hydrogen = -0.600;

		// macrocycle closure
		double weight_glue        = 50.000000; // linear attraction

		bool score_only = false;
		bool local_only = false;
		bool no_refine = false;
		bool force_even_voxels = false;
		bool randomize_only = false;
		bool help = false;
		bool help_advanced = false;
		bool version = false; // FIXME
		bool autobox = false;
		variables_map vm;

		positional_options_description positional; // remains empty

		options_description inputs("Input");
		inputs.add_options()
			("receptor", value<std::string>(&rigid_name), "rigid part of the receptor (PDBQT)")
			("flex", value<std::string>(&flex_name), "flexible side chains, if any (PDBQT)")
			("ligand", value< std::vector<std::string> >(&ligand_names)->multitoken(), "ligand (PDBQT)")
			("ligand_index",value<std::string>(&ligand_index),"file containing paths to ligands")
			("batch", value< std::vector<std::string> >(&batch_ligand_names)->multitoken(), "batch ligand (PDBQT)")
			("gpu_batch", value< std::vector<std::string> >(&gpu_batch_ligand_names)->multitoken(), "gpu batch ligand (PDBQT)")
			("scoring", value<std::string>(&sf_name)->default_value(sf_name), "scoring function (ad4, vina or vinardo)")
		;
		//options_description search_area("Search area (required, except with --score_only)");
		options_description search_area("Search space (required)");
		search_area.add_options()
			("maps", value<std::string>(&maps), "affinity maps for the autodock4.2 (ad4) or vina scoring function")
			("center_x", value<double>(&center_x), "X coordinate of the center (Angstrom)")
			("center_y", value<double>(&center_y), "Y coordinate of the center (Angstrom)")
			("center_z", value<double>(&center_z), "Z coordinate of the center (Angstrom)")
			("size_x", value<double>(&size_x), "size in the X dimension (Angstrom)")
			("size_y", value<double>(&size_y), "size in the Y dimension (Angstrom)")
			("size_z", value<double>(&size_z), "size in the Z dimension (Angstrom)")
			("autobox", bool_switch(&autobox), "set maps dimensions based on input ligand(s) (for --score_only and --local_only)")
		;
		//options_description outputs("Output prefixes (optional - by default, input names are stripped of .pdbqt\nare used as prefixes. _001.pdbqt, _002.pdbqt, etc. are appended to the prefixes to produce the output names");
		options_description outputs("Output (optional)");
		outputs.add_options()
			("out", value<std::string>(&out_name), "output models (PDBQT), the default is chosen based on the ligand file name")
			("dir", value<std::string>(&out_dir), "output directory for batch mode")
			("write_maps", value<std::string>(&out_maps), "output filename (directory + prefix name) for maps. Option --force_even_voxels may be needed to comply with .map format")
		;
		options_description advanced("Advanced options (see the manual)");
		advanced.add_options()
			("score_only",     bool_switch(&score_only),     "score only - search space can be omitted")
			("local_only",     bool_switch(&local_only),     "do local search only")
			("no_refine", bool_switch(&no_refine),  "when --receptor is provided, do not use explicit receptor atoms (instead of precalculated grids) for: (1) local optimization and scoring after docking, (2) --local_only jobs, and (3) --score_only jobs")
			("force_even_voxels", bool_switch(&force_even_voxels),  "calculated grid maps will have an even number of voxels (intervals) in each dimension (odd number of grid points)")
			("randomize_only", bool_switch(&randomize_only), "randomize input, attempting to avoid clashes")

			("weight_gauss1", value<double>(&weight_gauss1)->default_value(weight_gauss1),                "gauss_1 weight")
			("weight_gauss2", value<double>(&weight_gauss2)->default_value(weight_gauss2),                "gauss_2 weight")
			("weight_repulsion", value<double>(&weight_repulsion)->default_value(weight_repulsion),       "repulsion weight")
			("weight_hydrophobic", value<double>(&weight_hydrophobic)->default_value(weight_hydrophobic), "hydrophobic weight")
			("weight_hydrogen", value<double>(&weight_hydrogen)->default_value(weight_hydrogen),          "Hydrogen bond weight")
			("weight_rot", value<double>(&weight_rot)->default_value(weight_rot),                         "N_rot weight")

			("weight_vinardo_gauss1", value<double>(&weight_vinardo_gauss1)->default_value(weight_vinardo_gauss1), "Vinardo gauss_1 weight")
			("weight_vinardo_repulsion", value<double>(&weight_vinardo_repulsion)->default_value(weight_vinardo_repulsion), "Vinardo repulsion weight")
			("weight_vinardo_hydrophobic", value<double>(&weight_vinardo_hydrophobic)->default_value(weight_vinardo_hydrophobic), "Vinardo hydrophobic weight")
			("weight_vinardo_hydrogen", value<double>(&weight_vinardo_hydrogen)->default_value(weight_vinardo_hydrogen), "Vinardo Hydrogen bond weight")
			("weight_vinardo_rot", value<double>(&weight_rot)->default_value(weight_rot), "Vinardo N_rot weight")

			("weight_ad4_vdw", value<double>(&weight_ad4_vdw)->default_value(weight_ad4_vdw), "ad4_vdw weight")
			("weight_ad4_hb", value<double>(&weight_ad4_hb)->default_value(weight_ad4_hb), "ad4_hb weight")
			("weight_ad4_elec", value<double>(&weight_ad4_elec)->default_value(weight_ad4_elec), "ad4_elec weight")
			("weight_ad4_dsolv", value<double>(&weight_ad4_dsolv)->default_value(weight_ad4_dsolv), "ad4_dsolv weight")
			("weight_ad4_rot", value<double>(&weight_ad4_rot)->default_value(weight_ad4_rot), "ad4_rot weight")

			("weight_glue", value<double>(&weight_glue)->default_value(weight_glue),                      "macrocycle glue weight")
		;
		options_description misc("Misc (optional)");
		misc.add_options()
			("cpu", value<int>(&cpu)->default_value(0), "the number of CPUs to use (the default is to try to detect the number of CPUs or, failing that, use 1)")
			("seed", value<int>(&seed)->default_value(0), "explicit random seed")
			("exhaustiveness", value<int>(&exhaustiveness)->default_value(8), "exhaustiveness of the global search (roughly proportional to time): 1+")
			("max_evals", value<int>(&max_evals)->default_value(0), "number of evaluations in each MC run (if zero, which is the default, the number of MC steps is based on heuristics)")
			("num_modes", value<int>(&num_modes)->default_value(9), "maximum number of binding modes to generate")
			("min_rmsd", value<double>(&min_rmsd)->default_value(1.0), "minimum RMSD between output poses")
			("energy_range", value<double>(&energy_range)->default_value(3.0), "maximum energy difference between the best binding mode and the worst one displayed (kcal/mol)")
			("spacing", value<double>(&grid_spacing)->default_value(0.375), "grid spacing (Angstrom)")
			("verbosity", value<int>(&verbosity)->default_value(1), "verbosity (0=no output, 1=normal, 2=verbose)")
			("max_step", value<int>(&max_step)->default_value(0), "maximum number of steps in each MC run (if zero, which is the default, the number of MC steps is based on heuristics)")
			("max_gpu_memory", value<int>(&max_gpu_memory)->default_value(0), "maximum gpu memory to use (default=0, use all available GPU memory to optain maximum batch size)")
			("search_mode", value<std::string>(&search_mode), "search mode of vina (fast, balance, detail), using recommended settings of exhaustiveness and search steps; the higher the computational complexity, the higher the accuracy, but the larger the computational cost")

		;
		options_description config("Configuration file (optional)");
		config.add_options()
			("config", value<std::string>(&config_name), "the above options can be put here")
		;
		options_description info("Information (optional)");
		info.add_options()
			("help",          bool_switch(&help), "display usage summary")
			("help_advanced", bool_switch(&help_advanced), "display usage summary with advanced options")
			("version",       bool_switch(&version), "display program version")
		;
		options_description desc, desc_config, desc_simple;
		desc       .add(inputs).add(search_area).add(outputs).add(advanced).add(misc).add(config).add(info);
		desc_config.add(inputs).add(search_area).add(outputs).add(advanced).add(misc);
		desc_simple.add(inputs).add(search_area).add(outputs).add(misc).add(config).add(info);

		std::cout << version_string << '\n';
		try {
			//store(parse_command_line(argc, argv, desc, command_line_style::default_style ^ command_line_style::allow_guessing), vm);
			store(command_line_parser(argc, argv)
				.options(desc)
				.style(command_line_style::default_style ^ command_line_style::allow_guessing)
				.positional(positional)
				.run(),
				vm);
			notify(vm);
		} catch(boost::program_options::error& e) {
			std::cerr << "Command line parse error: " << e.what() << '\n' << "\nCorrect usage:\n" << desc_simple << '\n';
			return 1;
		}

		if (vm.count("config")) {
			try {
				path name = make_path(config_name);
				ifile config_stream(name);
				store(parse_config_file(config_stream, desc_config), vm);
				notify(vm);
			}
			catch(boost::program_options::error& e) {
				std::cerr << "Configuration file parse error: " << e.what() << '\n' << "\nCorrect usage:\n" << desc_simple << '\n';
				return 1;
			}
		}

		if (help) {
			std::cout << desc_simple << '\n';
			return 0;
		}

		if (help_advanced) {
			std::cout << desc << '\n';
			return 0;
		}

		if (version) {
			return 0;
		}

		if (verbosity > 0) {
			std::cout << cite_message << '\n';
		}

		if (vm.count("receptor") && vm.count("maps")) {
			std::cerr << "ERROR: Cannot specify both receptor and affinity maps at the same time, --flex argument is allowed with receptor or maps.\n";
			exit(EXIT_FAILURE);
		}

		if (vm.count("search_mode")){
			if (search_mode.compare("balance") == 0){
				exhaustiveness = 1024;
				max_step = 20;
			}
			if (search_mode.compare("fast") == 0){
				exhaustiveness = 256;
				max_step = 15;
			}
			if (search_mode.compare("detail") == 0){
				exhaustiveness = 2048;
				max_step = 20;
			}
		}

		if (sf_name.compare("vina") == 0 || sf_name.compare("vinardo") == 0) {
			if (!vm.count("receptor") && !vm.count("maps")) {
				std::cerr << desc_simple << "ERROR: The receptor or affinity maps must be specified.\n";
				exit(EXIT_FAILURE);
			}
		} else if (sf_name.compare("ad4") == 0) {
			if (vm.count("receptor")) {
				std::cerr << "ERROR: No receptor allowed, only --flex argument with the AD4 scoring function.\n";
				exit(EXIT_FAILURE);
			}
			if (!vm.count("maps")) {
				std::cerr << desc_simple << "\n\nERROR: Affinity maps are missing.\n";
				exit(EXIT_FAILURE);
			}
		} else {
			std::cerr << desc_simple << "Scoring function " << sf_name << " unknown.\n";
			exit(EXIT_FAILURE);
		}

		if (!vm.count("ligand") && !vm.count("batch") && !vm.count("gpu_batch") && !vm.count("ligand_index")) {
			std::cerr << desc_simple << "\n\nERROR: Missing ligand(s).\n";
			exit(EXIT_FAILURE);
		} else if (vm.count("ligand") && (vm.count("batch") || vm.count("gpu_batch"))) {
			std::cerr << desc_simple << "\n\nERROR: Can't use both --ligand and --batch arguments simultaneously.\n";
			exit(EXIT_FAILURE);
		} else if ((vm.count("batch") || vm.count("gpu_batch")) && !vm.count("dir")) {
			std::cerr << desc_simple << "\n\nERROR: Need to specify an output directory for batch mode.\n";
			exit(EXIT_FAILURE);
		} else if (vm.count("dir")) {
			if (!is_directory(out_dir)) {
				std::cerr << "ERROR: Directory " << out_dir << " does not exist.\n";
				exit(EXIT_FAILURE);
			}
		} else if (vm.count("ligand") && vm.count("dir")) {
			std::cerr << "WARNING: In ligand mode, --dir argument is ignored.\n";
		}

		if (!score_only) {
			if (!vm.count("out") && ligand_names.size() == 1) {
				out_name = default_output(ligand_names[0]);
				std::cout << "Output will be " << out_name << '\n';
			} else if (!vm.count("out") && ligand_names.size() >= 1) {
				std::cerr << desc_simple << "\n\nERROR: Output name must be defined when docking simultaneously multiple ligands.\n";
				exit(EXIT_FAILURE);
			}
		}

		// read ligands from index file
		// will append to `batch` if used together
		if (vm.count("ligand_index")) {
			std::ifstream index_file(ligand_index);
			if (!index_file.is_open()) {
				throw file_error(ligand_index, true);
			}
			std::string ligand_name;
			while (index_file >> ligand_name) {
				gpu_batch_ligand_names.push_back(ligand_name); // FIXME: not compatiable with CPU batch mode
			}
			index_file.close();
		}

		if (verbosity > 0) {
			std::cout << "Scoring function : " << sf_name << "\n";
			if (vm.count("receptor"))
				std::cout << "Rigid receptor: " << rigid_name << "\n";
			if (vm.count("flex"))
				std::cout << "Flex receptor: " << flex_name << "\n";
			if (ligand_names.size() == 1) {
				std::cout << "Ligand: " << ligand_names[0] << "\n";
			} else if (ligand_names.size() > 1) {
				std::cout << "Ligands:\n";
				VINA_RANGE(i, 0, ligand_names.size()) {
					std::cout << "  - " << ligand_names[i] << "\n";
				}
			} else if (batch_ligand_names.size() > 1) {
				std::cout << "Ligands (batch mode): " << batch_ligand_names.size() << " molecules\n";
			}
			if (!vm.count("maps") && !autobox) {
				std::cout << "Grid center: X " << center_x << " Y " << center_y << " Z " << center_z << "\n";
				std::cout << "Grid size  : X " << size_x << " Y " << size_y << " Z " << size_z << "\n";
				std::cout << "Grid space : " << grid_spacing << "\n";
			} else if (autobox) {
				std::cout << "Grid center: ligand center (autobox)\n";
				std::cout << "Grid size  : ligand size + " << buffer_size << " A in each dimension (autobox)\n";
				std::cout << "Grid space : " << grid_spacing << "\n";
			}
			std::cout << "Exhaustiveness: " << exhaustiveness << "\n";
			std::cout << "CPU: " << cpu << "\n";
			if (!vm.count("seed"))
				std::cout << "Seed: " << seed << "\n";
			std::cout << "Verbosity: " << verbosity << "\n";
			std::cout << "\n";
		}

		Vina v(sf_name, cpu, seed, verbosity, no_refine);

		// rigid_name variable can be ignored for AD4
		if (vm.count("receptor") || vm.count("flex"))
			v.set_receptor(rigid_name, flex_name);

		// Technically we don't have to initialize weights,
		// because they are initialized during the Vina object creation with the default weights
		// but we still do it in case the user decided to change them
		if (sf_name.compare("vina") == 0) {
			v.set_vina_weights(weight_gauss1, weight_gauss2, weight_repulsion,
							   weight_hydrophobic, weight_hydrogen, weight_glue, weight_rot);
		} else if (sf_name.compare("vinardo") == 0) {
			v.set_vinardo_weights(weight_vinardo_gauss1, weight_vinardo_repulsion,
								  weight_vinardo_hydrophobic, weight_vinardo_hydrogen, weight_glue, weight_rot);
		} else {
			v.set_ad4_weights(weight_ad4_vdw, weight_ad4_hb, weight_ad4_elec,
							  weight_ad4_dsolv, weight_glue, weight_ad4_rot);
			v.load_maps(maps);

			// It works, but why would you do this?!
			if (vm.count("write_maps"))
				v.write_maps(out_maps);
		}

		if (vm.count("ligand")) {
			v.set_ligand_from_file(ligand_names);

			if (sf_name.compare("vina") == 0 || sf_name.compare("vinardo") == 0) {
				if (vm.count("maps")) {
					v.load_maps(maps);
				} else {
					// Will compute maps only for Vina atom types in the ligand(s)
					// In the case users ask for score and local only with the autobox arg, we compute the optimal box size for it/them.
					if ((score_only || local_only) && autobox) {
						std::vector<double> dim = v.grid_dimensions_from_ligand(buffer_size);
						v.compute_vina_maps(dim[0], dim[1], dim[2], dim[3], dim[4], dim[5], grid_spacing, force_even_voxels);
					} else {
						v.compute_vina_maps(center_x, center_y, center_z, size_x, size_y, size_z, grid_spacing, force_even_voxels);
					}

					if (vm.count("write_maps"))
						v.write_maps(out_maps);
				}
			}

			if (randomize_only) {
				v.randomize();
				v.write_pose(out_name);
			} else if (score_only) {
				std::vector<double> energies;
				energies = v.score();
				v.show_score(energies);
			} else if (local_only) {
				std::vector<double> energies;
				energies = v.optimize();
				v.write_pose(out_name);
				v.show_score(energies);
			} else {
				// search one ligand on cpu
				v.global_search(exhaustiveness, num_modes, min_rmsd, max_evals);
				v.write_poses(out_name, num_modes, energy_range);
			}
		} else if (vm.count("gpu_batch") || vm.count("ligand_index")) {
			if (randomize_only || score_only || local_only ){
				printf("Not available under gpu_batch mode.\n");
				return 0;
			}
			v.enable_gpu();
			if (sf_name.compare("vina") == 0 || sf_name.compare("vinardo") == 0) {
				if (vm.count("maps")) {
					v.load_maps(maps);
				} else {
					// Will compute maps for all Vina atom types
					v.compute_vina_maps(center_x, center_y, center_z, size_x, size_y, size_z, grid_spacing, force_even_voxels);

					if (vm.count("write_maps"))
						v.write_maps(out_maps);
				}
			}
			// Vina worker[2]{v,v}; // Do CPU works on one worker while GPU works on another
			// bool index = 0; // indicate which worker occupies GPU
			std::vector<std::string> ligand_names {std::move(gpu_batch_ligand_names)};
			std::cout << "Total ligands: " << ligand_names.size() << std::endl;

			int processed_ligands = 0;
			int receptor_atom_numbers = v.m_receptor.get_atoms().size();
			int deviceCount=0;
			size_t avail;
			size_t total;
			float max_memory = 32000;
			bool use_v100 = true;
			cudaGetDeviceCount(&deviceCount);
			if (deviceCount > 0){
				cudaSetDevice(0);
				cudaMemGetInfo(&avail, &total);
				printf("Avaliable Memery = %dMiB   Total Memory = %dMiB\n", int(avail/1024/1024), int(total / 1024 / 1024));
				max_memory = avail / 1024 / 1024 * 0.95; // leave 5% to prevent error
			}
			if (max_memory < 17000){
				// using T4 or other 16G global memory GPU
				use_v100 = false;
			}
			if (max_gpu_memory > 0 && max_gpu_memory < max_memory){
				max_memory = (float)max_gpu_memory;
			}
			typedef std::pair<std::string,model> named_model;
			std::vector<named_model> all_ligands; // 2GB for 10,000 lig obj
			// TODO: limit all ligands number
			#pragma omp parallel for
			for (auto &ligand : ligand_names)
			{
				auto l = parse_ligand_pdbqt_from_file_no_failure(
						ligand, v.m_scoring_function.get_atom_typing());
				#pragma omp critical
				all_ligands.emplace_back(std::make_pair(ligand,l));
            }
            std::sort(all_ligands.begin(), all_ligands.end(),
                      [](named_model a, named_model b)
					  { return a.second.get_atoms().size() < b.second.get_atoms().size(); });
            while (processed_ligands < ligand_names.size()) {
				Vina v1(v); // reuse init'ed maps
				int batch_size = 0;
				int all_atom2_numbers = 0; // total number of atom^2 in current batch
<<<<<<< HEAD
				std::vector<model> batch_ligands; // ligands in current batch
				while (1.214869*batch_size + .0038522*exhaustiveness*batch_size + .011978*all_atom2_numbers + 20017.72 < max_memory && // this is based on V100, 32G
=======
				while (predict_peak_memory(batch_size, exhaustiveness, all_atom2_numbers, use_v100) < max_memory && 
>>>>>>> f71cf7ef
					 processed_ligands + batch_size < ligand_names.size())
				{
					batch_ligands.push_back(all_ligands[processed_ligands + batch_size].second);
					int next_atom_numbers = batch_ligands.back()
												.get_atoms()
												.size()
											+ receptor_atom_numbers;
					int next_atom2_numbers = next_atom_numbers * next_atom_numbers; // Memory ~ atom numbers^2
					all_atom2_numbers += next_atom2_numbers;
					batch_size++;
				}
				DEBUG_PRINTF("batch size=%d, all_atom2_numbers=%d\n", batch_size, all_atom2_numbers);

				std::cout << "Batch size: " << batch_size << std::endl;
				std::vector<std::string> batch_ligand_names;
				for (int i = processed_ligands; i < processed_ligands + batch_size; i++)
				{
					batch_ligand_names.push_back(all_ligands[i].first);
				}
				processed_ligands += batch_size;
				gpu_out_name = {};
				VINA_RANGE(i, 0, batch_ligand_names.size())
				{
					gpu_out_name.push_back(default_output(get_filename(batch_ligand_names[i]), out_dir));
				}
				v1.set_ligand_from_object_gpu(batch_ligands);
				v1.global_search_gpu(exhaustiveness, num_modes, min_rmsd, max_evals, max_step, batch_ligand_names.size());
				v1.write_poses_gpu(gpu_out_name, num_modes, energy_range);
			}
		}
	}

	catch(file_error& e) {
		std::cerr << "\n\nError: could not open \"" << e.name.string() << "\" for " << (e.in ? "reading" : "writing") << ".\n";
		return 1;
	}
	catch(boost::filesystem::filesystem_error& e) {
		std::cerr << "\n\nFile system error: " << e.what() << '\n';
		return 1;
	}
	catch(usage_error& e) {
		std::cerr << "\n\nUsage error: " << e.what() << ".\n";
		return 1;
	}
#ifdef NDEBUG // don't catch in debug mode
	catch (std::bad_alloc &)
	{
		std::cerr << "\n\nError: insufficient memory!\n";
		return 1;
	}

	// Errors that shouldn't happen:
	catch(std::exception& e) {
		std::cerr << "\n\nAn error occurred: " << e.what() << ". " << error_message;
		return 1;
	}
	catch(internal_error& e) {
		std::cerr << "\n\nAn internal error occurred in " << e.file << "(" << e.line << "). " << error_message;
		return 1;
	}
	catch(...) {
		std::cerr << "\n\nAn unknown error occurred. " << error_message;
		return 1;
	}
#endif // NDEBUG
}<|MERGE_RESOLUTION|>--- conflicted
+++ resolved
@@ -563,12 +563,8 @@
 				Vina v1(v); // reuse init'ed maps
 				int batch_size = 0;
 				int all_atom2_numbers = 0; // total number of atom^2 in current batch
-<<<<<<< HEAD
 				std::vector<model> batch_ligands; // ligands in current batch
-				while (1.214869*batch_size + .0038522*exhaustiveness*batch_size + .011978*all_atom2_numbers + 20017.72 < max_memory && // this is based on V100, 32G
-=======
 				while (predict_peak_memory(batch_size, exhaustiveness, all_atom2_numbers, use_v100) < max_memory && 
->>>>>>> f71cf7ef
 					 processed_ligands + batch_size < ligand_names.size())
 				{
 					batch_ligands.push_back(all_ligands[processed_ligands + batch_size].second);
