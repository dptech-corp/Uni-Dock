/*

   Copyright (c) 2006-2010, The Scripps Research Institute

   Licensed under the Apache License, Version 2.0 (the "License");
   you may not use this file except in compliance with the License.
   You may obtain a copy of the License at

	   http://www.apache.org/licenses/LICENSE-2.0

   Unless required by applicable law or agreed to in writing, software
   distributed under the License is distributed on an "AS IS" BASIS,
   WITHOUT WARRANTIES OR CONDITIONS OF ANY KIND, either express or implied.
   See the License for the specific language governing permissions and
   limitations under the License.

   Author: Dr. Oleg Trott <ot14@columbia.edu>,
		   The Olson Lab,
		   The Scripps Research Institute

*/

#include <iostream>
#include <string>
#include <vector> // ligand paths
#include <exception>
#include <boost/program_options.hpp>
#include "vina.h"
#include "utils.h"
#include "scoring_function.h"

#include <cuda.h>
#include <cuda_runtime.h>
#include <device_launch_parameters.h>

struct usage_error : public std::runtime_error {
	usage_error(const std::string& message) : std::runtime_error(message) {}
};

struct options_occurrence {
	bool some;
	bool all;
	options_occurrence() : some(false), all(true) {} // convenience
	options_occurrence& operator+=(const options_occurrence& x) {
		some = some || x.some;
		all  = all  && x.all;
		return *this;
	}
};

options_occurrence get_occurrence(boost::program_options::variables_map& vm, boost::program_options::options_description& d) {
	options_occurrence tmp;
	VINA_FOR_IN(i, d.options())
		if(vm.count((*d.options()[i]).long_name()))
			tmp.some = true;
		else
			tmp.all = false;
	return tmp;
}

void check_occurrence(boost::program_options::variables_map& vm, boost::program_options::options_description& d) {
	VINA_FOR_IN(i, d.options()) {
		const std::string& str = (*d.options()[i]).long_name();
		if(!vm.count(str))
			std::cerr << "Required parameter --" << str << " is missing!\n";
	}
}

<<<<<<< HEAD
int predict_peak_memory(int batch_size, int exhaustiveness, int all_atom2_numbers, bool use_v100 = true, bool ad4 = false){
	if (use_v100){
		if (ad4)
			return 1.911645*batch_size + .0039108*exhaustiveness*batch_size + .0792161*all_atom2_numbers + 20052.64; // this is based on V100, 32G using ad4
		else
			return 1.214869*batch_size + .0038522*exhaustiveness*batch_size + .011978*all_atom2_numbers + 20017.72; // this is based on V100, 32G using vina/vinardo
	}
	else {
		if (ad4)
			return 1.911645*batch_size + .0039108*exhaustiveness*batch_size + .0792161*all_atom2_numbers + 5314;     // thit is based on T4, 16G using ad4 (learned)
		else
			return 1.166067*batch_size + .0038676*exhaustiveness*batch_size + .0119598*all_atom2_numbers + 5313.848; // this is based on T4, 16G using vina/vinardo
=======
int predict_peak_memory(int batch_size, int exhaustiveness, int all_atom2_numbers, bool use_v100 = true, bool multi_bias = false){
	if (!multi_bias){
		if (use_v100){
			return 1.214869*batch_size + .0038522*exhaustiveness*batch_size + .011978*all_atom2_numbers + 20017.72; // this is based on V100, 32G
		}
		else {
			return 1.166067*batch_size + .0038676*exhaustiveness*batch_size + .0119598*all_atom2_numbers + 5313.848; // this is based on T4, 16G
		}
	}
	else{
		if (use_v100){
			return 65.214869*batch_size + .0038522*exhaustiveness*batch_size + .011978*all_atom2_numbers + 20017.72; // this is based on V100, 32G
		}
		else {
			return 65.166067*batch_size + .0038676*exhaustiveness*batch_size + .0119598*all_atom2_numbers + 5313.848; // this is based on T4, 16G
		}
>>>>>>> bddb8776
	}
	return 0;
}

int main(int argc, char* argv[]) {
	using namespace boost::program_options;
	const std::string git_version = VERSION;
	const std::string version_string = "Uni-Dock " + git_version;
	const std::string error_message = "\n\n\
Please report bugs through the Issue Tracker on GitHub \n\
(https://github.com/dptech-corp/Uni-Dock/issues)., so\n\
that this problem can be resolved. The reproducibility of the\n\
error may be vital, so please remember to include the following in\n\
your problem report:\n\
* the EXACT error message,\n\
* your version of the program,\n\
* the type of computer system you are running it on,\n\
* all command line options,\n\
* configuration file (if used),\n\
* ligand file as PDBQT,\n\
* receptor file as PDBQT,\n\
* flexible side chains file as PDBQT (if used),\n\
* output file as PDBQT (if any),\n\
* input (if possible),\n\
* random seed the program used (this is printed when the program starts).\n\
\n\
Thank you!\n";

	const std::string cite_message = "\
#################################################################\n\
# If you used Uni-Dock in your work, please cite:               #\n\
#                                                               #\n\
# Uni-Dock, xxxx, (2022) DOI xxxx							    #\n\
#                                                               #\n\
#                                                               #\n\
# J. Eberhardt, D. Santos-Martins, A. F. Tillack, and S. Forli  #\n\
# AutoDock Vina 1.2.0: New Docking Methods, Expanded Force      #\n\
# Field, and Python Bindings, J. Chem. Inf. Model. (2021)       #\n\
# DOI 10.1021/acs.jcim.1c00203                                  #\n\
#                                                               #\n\
# O. Trott, A. J. Olson,                                        #\n\
# AutoDock Vina: improving the speed and accuracy of docking    #\n\
# with a new scoring function, efficient optimization and       #\n\
# multithreading, J. Comp. Chem. (2010)                         #\n\
# DOI 10.1002/jcc.21334                                         #\n\
#                                                               #\n\
# Please see https://github.com/dptech-corp/Uni-Dock/ for       #\n\
# more information.                                             #\n\
#################################################################\n";

	try {
		std::string rigid_name;
		std::string flex_name;
		std::string config_name;
		std::string out_name;
		std::vector<std::string> gpu_out_name;
		std::string out_dir;
		std::string out_maps;
		std::vector<std::string> ligand_names;
		std::string ligand_index; // path to a text file, containing paths to ligands files
		std::vector<std::string> batch_ligand_names;
		std::vector<std::string> gpu_batch_ligand_names;
		std::string maps;
		std::string sf_name = "vina";
		std::string search_mode;
		double center_x;
		double center_y;
		double center_z;
		double size_x;
		double size_y;
		double size_z;
		int cpu = 0;
		int seed = 0;
		int exhaustiveness = 8;
		int max_evals = 0;
		int verbosity = 1;
		int num_modes = 9;
		double min_rmsd = 1.0;
		double energy_range = 3.0;
		double grid_spacing = 0.375;
		double buffer_size = 4;
		int max_step = 0;
		int max_gpu_memory = 0;
		int refine_step = 5;

		// autodock4.2 weights
		double weight_ad4_vdw   = 0.1662;
		double weight_ad4_hb    = 0.1209;
		double weight_ad4_elec  = 0.1406;
		double weight_ad4_dsolv = 0.1322;
		double weight_ad4_rot   = 0.2983;

		// vina weights
		double weight_gauss1      = -0.035579;
		double weight_gauss2      = -0.005156;
		double weight_repulsion   =  0.840245;
		double weight_hydrophobic = -0.035069;
		double weight_hydrogen    = -0.587439;
		double weight_rot         =  0.05846;

		// vinardo weights
		double weight_vinardo_gauss1 = -0.045;
		double weight_vinardo_repulsion = 0.8;
		double weight_vinardo_hydrophobic = -0.035;
		double weight_vinardo_hydrogen = -0.600;

		// macrocycle closure
		double weight_glue        = 50.000000; // linear attraction

		bool score_only = false;
		bool local_only = false;
		bool no_refine = false;
		bool force_even_voxels = false;
		bool randomize_only = false;
		bool help = false;
		bool help_advanced = false;
		bool version = false; // FIXME
		bool autobox = false;
		variables_map vm;

		// bias
		std::string bias_file;
		bool multi_bias;

		positional_options_description positional; // remains empty

		options_description inputs("Input");
		inputs.add_options()
			("receptor", value<std::string>(&rigid_name), "rigid part of the receptor (PDBQT)")
			("flex", value<std::string>(&flex_name), "flexible side chains, if any (PDBQT)")
			("ligand", value< std::vector<std::string> >(&ligand_names)->multitoken(), "ligand (PDBQT)")
			("ligand_index",value<std::string>(&ligand_index),"file containing paths to ligands")
			("batch", value< std::vector<std::string> >(&batch_ligand_names)->multitoken(), "batch ligand (PDBQT)")
			("gpu_batch", value< std::vector<std::string> >(&gpu_batch_ligand_names)->multitoken(), "gpu batch ligand (PDBQT)")
			("scoring", value<std::string>(&sf_name)->default_value(sf_name), "scoring function (ad4, vina or vinardo)")
		;
		//options_description search_area("Search area (required, except with --score_only)");
		options_description search_area("Search space (required)");
		search_area.add_options()
			("maps", value<std::string>(&maps), "affinity maps for the autodock4.2 (ad4) or vina scoring function")
			("center_x", value<double>(&center_x), "X coordinate of the center (Angstrom)")
			("center_y", value<double>(&center_y), "Y coordinate of the center (Angstrom)")
			("center_z", value<double>(&center_z), "Z coordinate of the center (Angstrom)")
			("size_x", value<double>(&size_x), "size in the X dimension (Angstrom)")
			("size_y", value<double>(&size_y), "size in the Y dimension (Angstrom)")
			("size_z", value<double>(&size_z), "size in the Z dimension (Angstrom)")
			("autobox", bool_switch(&autobox), "set maps dimensions based on input ligand(s) (for --score_only and --local_only)")
		;
		//options_description outputs("Output prefixes (optional - by default, input names are stripped of .pdbqt\nare used as prefixes. _001.pdbqt, _002.pdbqt, etc. are appended to the prefixes to produce the output names");
		options_description outputs("Output (optional)");
		outputs.add_options()
			("out", value<std::string>(&out_name), "output models (PDBQT), the default is chosen based on the ligand file name")
			("dir", value<std::string>(&out_dir), "output directory for batch mode")
			("write_maps", value<std::string>(&out_maps), "output filename (directory + prefix name) for maps. Option --force_even_voxels may be needed to comply with .map format")
		;
		options_description advanced("Advanced options (see the manual)");
		advanced.add_options()
			("score_only",     bool_switch(&score_only),     "score only - search space can be omitted")
			("local_only",     bool_switch(&local_only),     "do local search only")
			("no_refine", bool_switch(&no_refine),  "when --receptor is provided, do not use explicit receptor atoms (instead of precalculated grids) for: (1) local optimization and scoring after docking, (2) --local_only jobs, and (3) --score_only jobs")
			("force_even_voxels", bool_switch(&force_even_voxels),  "calculated grid maps will have an even number of voxels (intervals) in each dimension (odd number of grid points)")
			("randomize_only", bool_switch(&randomize_only), "randomize input, attempting to avoid clashes")

			("weight_gauss1", value<double>(&weight_gauss1)->default_value(weight_gauss1),                "gauss_1 weight")
			("weight_gauss2", value<double>(&weight_gauss2)->default_value(weight_gauss2),                "gauss_2 weight")
			("weight_repulsion", value<double>(&weight_repulsion)->default_value(weight_repulsion),       "repulsion weight")
			("weight_hydrophobic", value<double>(&weight_hydrophobic)->default_value(weight_hydrophobic), "hydrophobic weight")
			("weight_hydrogen", value<double>(&weight_hydrogen)->default_value(weight_hydrogen),          "Hydrogen bond weight")
			("weight_rot", value<double>(&weight_rot)->default_value(weight_rot),                         "N_rot weight")

			("weight_vinardo_gauss1", value<double>(&weight_vinardo_gauss1)->default_value(weight_vinardo_gauss1), "Vinardo gauss_1 weight")
			("weight_vinardo_repulsion", value<double>(&weight_vinardo_repulsion)->default_value(weight_vinardo_repulsion), "Vinardo repulsion weight")
			("weight_vinardo_hydrophobic", value<double>(&weight_vinardo_hydrophobic)->default_value(weight_vinardo_hydrophobic), "Vinardo hydrophobic weight")
			("weight_vinardo_hydrogen", value<double>(&weight_vinardo_hydrogen)->default_value(weight_vinardo_hydrogen), "Vinardo Hydrogen bond weight")
			("weight_vinardo_rot", value<double>(&weight_rot)->default_value(weight_rot), "Vinardo N_rot weight")

			("weight_ad4_vdw", value<double>(&weight_ad4_vdw)->default_value(weight_ad4_vdw), "ad4_vdw weight")
			("weight_ad4_hb", value<double>(&weight_ad4_hb)->default_value(weight_ad4_hb), "ad4_hb weight")
			("weight_ad4_elec", value<double>(&weight_ad4_elec)->default_value(weight_ad4_elec), "ad4_elec weight")
			("weight_ad4_dsolv", value<double>(&weight_ad4_dsolv)->default_value(weight_ad4_dsolv), "ad4_dsolv weight")
			("weight_ad4_rot", value<double>(&weight_ad4_rot)->default_value(weight_ad4_rot), "ad4_rot weight")

			("weight_glue", value<double>(&weight_glue)->default_value(weight_glue),                      "macrocycle glue weight")
			("bias", value<std::string>(&bias_file), "bias configuration file name, content similar to BPF in AutoDock-bias")
			("multi_bias", bool_switch(&multi_bias), "add ligand bias {ligand_name}.bpf for every input ligand {ligand_name}.pdbqt in batch, content similar to BPF in AutoDock-bias")

		;
		options_description misc("Misc (optional)");
		misc.add_options()
			("cpu", value<int>(&cpu)->default_value(0), "the number of CPUs to use (the default is to try to detect the number of CPUs or, failing that, use 1)")
			("seed", value<int>(&seed)->default_value(0), "explicit random seed")
			("exhaustiveness", value<int>(&exhaustiveness)->default_value(8), "exhaustiveness of the global search (roughly proportional to time): 1+")
			("max_evals", value<int>(&max_evals)->default_value(0), "number of evaluations in each MC run (if zero, which is the default, the number of MC steps is based on heuristics)")
			("num_modes", value<int>(&num_modes)->default_value(9), "maximum number of binding modes to generate")
			("min_rmsd", value<double>(&min_rmsd)->default_value(1.0), "minimum RMSD between output poses")
			("energy_range", value<double>(&energy_range)->default_value(3.0), "maximum energy difference between the best binding mode and the worst one displayed (kcal/mol)")
			("spacing", value<double>(&grid_spacing)->default_value(0.375), "grid spacing (Angstrom)")
			("verbosity", value<int>(&verbosity)->default_value(1), "verbosity (0=no output, 1=normal, 2=verbose)")
			("max_step", value<int>(&max_step)->default_value(0), "maximum number of steps in each MC run (if zero, which is the default, the number of MC steps is based on heuristics)")
			("refine_step", value<int>(&refine_step)->default_value(5), "number of steps in refinement, default=5")
			("max_gpu_memory", value<int>(&max_gpu_memory)->default_value(0), "maximum gpu memory to use (default=0, use all available GPU memory to optain maximum batch size)")
			("search_mode", value<std::string>(&search_mode), "search mode of vina (fast, balance, detail), using recommended settings of exhaustiveness and search steps; the higher the computational complexity, the higher the accuracy, but the larger the computational cost")

		;
		options_description config("Configuration file (optional)");
		config.add_options()
			("config", value<std::string>(&config_name), "the above options can be put here")
		;
		options_description info("Information (optional)");
		info.add_options()
			("help",          bool_switch(&help), "display usage summary")
			("help_advanced", bool_switch(&help_advanced), "display usage summary with advanced options")
			("version",       bool_switch(&version), "display program version")
		;
		options_description desc, desc_config, desc_simple;
		desc       .add(inputs).add(search_area).add(outputs).add(advanced).add(misc).add(config).add(info);
		desc_config.add(inputs).add(search_area).add(outputs).add(advanced).add(misc);
		desc_simple.add(inputs).add(search_area).add(outputs).add(misc).add(config).add(info);

		std::cout << version_string << '\n';
		try {
			//store(parse_command_line(argc, argv, desc, command_line_style::default_style ^ command_line_style::allow_guessing), vm);
			store(command_line_parser(argc, argv)
				.options(desc)
				.style(command_line_style::default_style ^ command_line_style::allow_guessing)
				.positional(positional)
				.run(),
				vm);
			notify(vm);
		} catch(boost::program_options::error& e) {
			std::cerr << "Command line parse error: " << e.what() << '\n' << "\nCorrect usage:\n" << desc_simple << '\n';
			return 1;
		}

		if (vm.count("config")) {
			try {
				path name = make_path(config_name);
				ifile config_stream(name);
				store(parse_config_file(config_stream, desc_config), vm);
				notify(vm);
			}
			catch(boost::program_options::error& e) {
				std::cerr << "Configuration file parse error: " << e.what() << '\n' << "\nCorrect usage:\n" << desc_simple << '\n';
				return 1;
			}
		}

		if (help) {
			std::cout << desc_simple << '\n';
			return 0;
		}

		if (help_advanced) {
			std::cout << desc << '\n';
			return 0;
		}

		if (version) {
			return 0;
		}

		if (verbosity > 0) {
			std::cout << cite_message << '\n';
		}

		if (vm.count("receptor") && vm.count("maps")) {
			std::cerr << "ERROR: Cannot specify both receptor and affinity maps at the same time, --flex argument is allowed with receptor or maps.\n";
			exit(EXIT_FAILURE);
		}

		if (vm.count("search_mode")){
			if (search_mode.compare("balance") == 0 || search_mode.compare("balanced") == 0){
				exhaustiveness = 384;
				max_step = 40;
			}
			if (search_mode.compare("fast") == 0){
				exhaustiveness = 128;
				max_step = 20;
			}
			if (search_mode.compare("detail") == 0 || search_mode.compare("detailed") == 0){
				exhaustiveness = 512;
				max_step = 40;
			}
		}

		if (sf_name.compare("vina") == 0 || sf_name.compare("vinardo") == 0) {
			if (!vm.count("receptor") && !vm.count("maps")) {
				std::cerr << desc_simple << "ERROR: The receptor or affinity maps must be specified.\n";
				exit(EXIT_FAILURE);
			}
		} else if (sf_name.compare("ad4") == 0) {
			if (vm.count("receptor")) {
				std::cerr << "ERROR: No receptor allowed, only --flex argument with the AD4 scoring function.\n";
				exit(EXIT_FAILURE);
			}
			if (!vm.count("maps")) {
				std::cerr << desc_simple << "\n\nERROR: Affinity maps are missing.\n";
				exit(EXIT_FAILURE);
			}
		} else {
			std::cerr << desc_simple << "Scoring function " << sf_name << " unknown.\n";
			exit(EXIT_FAILURE);
		}

		if (!vm.count("ligand") && !vm.count("batch") && !vm.count("gpu_batch") && !vm.count("ligand_index")) {
			std::cerr << desc_simple << "\n\nERROR: Missing ligand(s).\n";
			exit(EXIT_FAILURE);
		} else if (vm.count("ligand") && (vm.count("batch") || vm.count("gpu_batch"))) {
			std::cerr << desc_simple << "\n\nERROR: Can't use both --ligand and --batch arguments simultaneously.\n";
			exit(EXIT_FAILURE);
		} else if ((vm.count("batch") || vm.count("gpu_batch")) && !vm.count("dir")) {
			std::cerr << desc_simple << "\n\nERROR: Need to specify an output directory for batch mode.\n";
			exit(EXIT_FAILURE);
		} else if (vm.count("dir")) {
			if (!is_directory(out_dir)) {
				std::cerr << "ERROR: Directory " << out_dir << " does not exist.\n";
				exit(EXIT_FAILURE);
			}
		} else if (vm.count("ligand") && vm.count("dir")) {
			std::cerr << "WARNING: In ligand mode, --dir argument is ignored.\n";
		}

		if (!score_only) {
			if (!vm.count("out") && ligand_names.size() == 1) {
				out_name = default_output(ligand_names[0]);
				std::cout << "Output will be " << out_name << '\n';
			} else if (!vm.count("out") && ligand_names.size() >= 1) {
				std::cerr << desc_simple << "\n\nERROR: Output name must be defined when docking simultaneously multiple ligands.\n";
				exit(EXIT_FAILURE);
			}
		}

		// read ligands from index file
		// will append to `batch` if used together
		if (vm.count("ligand_index")) {
			std::ifstream index_file(ligand_index);
			if (!index_file.is_open()) {
				throw file_error(ligand_index, true);
			}
			std::string ligand_name;
			while (index_file >> ligand_name) {
				gpu_batch_ligand_names.push_back(ligand_name); // FIXME: not compatiable with CPU batch mode
			}
			index_file.close();
		}

		if (verbosity > 0) {
			std::cout << "Scoring function : " << sf_name << "\n";
			if (vm.count("receptor"))
				std::cout << "Rigid receptor: " << rigid_name << "\n";
			if (vm.count("flex"))
				std::cout << "Flex receptor: " << flex_name << "\n";
			if (ligand_names.size() == 1) {
				std::cout << "Ligand: " << ligand_names[0] << "\n";
			} else if (ligand_names.size() > 1) {
				std::cout << "Ligands:\n";
				VINA_RANGE(i, 0, ligand_names.size()) {
					std::cout << "  - " << ligand_names[i] << "\n";
				}
			} else if (batch_ligand_names.size() > 1) {
				std::cout << "Ligands (batch mode): " << batch_ligand_names.size() << " molecules\n";
			}
			if (!vm.count("maps") && !autobox) {
				std::cout << "Grid center: X " << center_x << " Y " << center_y << " Z " << center_z << "\n";
				std::cout << "Grid size  : X " << size_x << " Y " << size_y << " Z " << size_z << "\n";
				std::cout << "Grid space : " << grid_spacing << "\n";
			} else if (autobox) {
				std::cout << "Grid center: ligand center (autobox)\n";
				std::cout << "Grid size  : ligand size + " << buffer_size << " A in each dimension (autobox)\n";
				std::cout << "Grid space : " << grid_spacing << "\n";
			}
			std::cout << "Exhaustiveness: " << exhaustiveness << "\n";
			std::cout << "CPU: " << cpu << "\n";
			if (!vm.count("seed"))
				std::cout << "Seed: " << seed << "\n";
			std::cout << "Verbosity: " << verbosity << "\n";
			std::cout << "\n";
		}

		Vina v(sf_name, cpu, seed, verbosity, no_refine);

		// rigid_name variable can be ignored for AD4
		if (vm.count("receptor") || vm.count("flex"))
			v.set_receptor(rigid_name, flex_name);

		if (vm.count("bias")){
			std::ifstream bias_file_content(bias_file);
			if (!bias_file_content.is_open()){
				throw file_error(bias_file, true);
			}

			// initialize bias object
			v.set_bias(bias_file_content);

			bias_file_content.close();
			
		}

		v.multi_bias = false;
		if (multi_bias){
			if (!(vm.count("gpu_batch") || vm.count("ligand_index"))){
				std::cerr << "ERROR: Batch bias must be set in batch mode.\n";
				exit(EXIT_FAILURE);
			}
			if (vm.count("bias")){
				std::cerr << "ERROR: Batch bias is incompatible with receptor bias.\n";
				exit(EXIT_FAILURE);
			}
			v.multi_bias = true;
		}


		// Technically we don't have to initialize weights,
		// because they are initialized during the Vina object creation with the default weights
		// but we still do it in case the user decided to change them
		if (sf_name.compare("vina") == 0) {
			v.set_vina_weights(weight_gauss1, weight_gauss2, weight_repulsion,
							   weight_hydrophobic, weight_hydrogen, weight_glue, weight_rot);
		} else if (sf_name.compare("vinardo") == 0) {
			v.set_vinardo_weights(weight_vinardo_gauss1, weight_vinardo_repulsion,
								  weight_vinardo_hydrophobic, weight_vinardo_hydrogen, weight_glue, weight_rot);
		} else {
			v.set_ad4_weights(weight_ad4_vdw, weight_ad4_hb, weight_ad4_elec,
							  weight_ad4_dsolv, weight_glue, weight_ad4_rot);
			v.load_maps(maps);

			// It works, but why would you do this?!
			if (vm.count("write_maps"))
				v.write_maps(out_maps);
		}

		if (vm.count("ligand")) {
			v.set_ligand_from_file(ligand_names);

			if (sf_name.compare("vina") == 0 || sf_name.compare("vinardo") == 0) {
				if (vm.count("maps")) {
					v.load_maps(maps);
				} else {
					// Will compute maps only for Vina atom types in the ligand(s)
					// In the case users ask for score and local only with the autobox arg, we compute the optimal box size for it/them.
					if ((score_only || local_only) && autobox) {
						std::vector<double> dim = v.grid_dimensions_from_ligand(buffer_size);
						v.compute_vina_maps(dim[0], dim[1], dim[2], dim[3], dim[4], dim[5], grid_spacing, force_even_voxels);
					} else {
						v.compute_vina_maps(center_x, center_y, center_z, size_x, size_y, size_z, grid_spacing, force_even_voxels);
					}

					if (vm.count("write_maps"))
						v.write_maps(out_maps);
				}
			}

			if (randomize_only) {
				v.randomize();
				v.write_pose(out_name);
			} else if (score_only) {
				std::vector<double> energies;
				energies = v.score();
				v.show_score(energies);
			} else if (local_only) {
				std::vector<double> energies;
				energies = v.optimize();
				v.write_pose(out_name);
				v.show_score(energies);
			} else {
				// search one ligand on cpu
				v.global_search(exhaustiveness, num_modes, min_rmsd, max_evals);
				v.write_poses(out_name, num_modes, energy_range);
			}
		} else if (vm.count("gpu_batch") || vm.count("ligand_index")) {
			if (randomize_only || score_only || local_only ){
				printf("Not available under gpu_batch mode.\n");
				return 0;
			}
			v.enable_gpu();
			if (sf_name.compare("vina") == 0 || sf_name.compare("vinardo") == 0) {
				if (vm.count("maps")) {
					v.load_maps(maps);
				} else {
					// Will compute maps for all Vina atom types
					v.compute_vina_maps(center_x, center_y, center_z, size_x, size_y, size_z, grid_spacing, force_even_voxels);

					if (vm.count("write_maps"))
						v.write_maps(out_maps);
				}
			}
			// Vina worker[2]{v,v}; // Do CPU works on one worker while GPU works on another
			// bool index = 0; // indicate which worker occupies GPU
			std::vector<std::string> ligand_names {std::move(gpu_batch_ligand_names)};
			std::cout << "Total ligands: " << ligand_names.size() << std::endl;

			int receptor_atom_numbers = v.m_receptor.get_atoms().size();
			int deviceCount=0;
			size_t avail;
			size_t total;
			float max_memory = 32000;
			bool use_v100 = true;
			bool ad4 = false;
			if (sf_name.compare("ad4") == 0) ad4 = true;
			cudaGetDeviceCount(&deviceCount);
			if (deviceCount > 0){
				cudaSetDevice(0);
				cudaMemGetInfo(&avail, &total);
				printf("Avaliable Memory = %dMiB   Total Memory = %dMiB\n", int(avail/1024/1024), int(total / 1024 / 1024));
				max_memory = avail / 1024 / 1024 * 0.95; // leave 5% to prevent error
			}
			if (max_memory < 17000){
				// using T4 or other 16G global memory GPU
				use_v100 = false;
			}
			if (max_gpu_memory > 0 && max_gpu_memory < max_memory){
				max_memory = (float)max_gpu_memory;
			}

			typedef std::pair<std::string,model> named_model;
			std::vector<named_model> all_ligands;
			const int ligand_batch_limit = 1e6; // ~20GB for 100,000 lig obj
			int batch_index=0;
			while(batch_index<ligand_names.size()){
			all_ligands.clear();
			int next_batch_index = std::min(int(batch_index+ligand_batch_limit),int(ligand_names.size()));
			#pragma omp parallel for
			for (int ligand_count=batch_index;ligand_count<next_batch_index;++ligand_count)
			{
				auto& ligand=ligand_names[ligand_count];
				auto l = parse_ligand_pdbqt_from_file_no_failure(
						ligand, v.m_scoring_function.get_atom_typing());
				#pragma omp critical
				all_ligands.emplace_back(std::make_pair(ligand,l));
			}
			batch_index=next_batch_index;
			/*
			std::sort(all_ligands.begin(), all_ligands.end(),
				  [](named_model a, named_model b)
				  { return a.second.get_atoms().size() < b.second.get_atoms().size(); });
			*/
			DEBUG_PRINTF("%d\n",next_batch_index);
			int processed_ligands = 0;
			int batch_id = 0;
			while (processed_ligands < all_ligands.size()) {
				++batch_id;
				auto start = std::chrono::system_clock::now();
				Vina v1(v); // reuse init'ed maps
				int batch_size = 0;
				int all_atom2_numbers = 0; // total number of atom^2 in current batch
				std::vector<model> batch_ligands; // ligands in current batch
<<<<<<< HEAD
				while (predict_peak_memory(batch_size, exhaustiveness, all_atom2_numbers, use_v100, ad4) < max_memory && 
					 processed_ligands + batch_size < ligand_names.size())
=======
				v1.bias_batch_list.clear();
				while (predict_peak_memory(batch_size, exhaustiveness, all_atom2_numbers, use_v100, v.multi_bias) < max_memory &&
					 processed_ligands + batch_size < all_ligands.size())
>>>>>>> bddb8776
				{
					batch_ligands.emplace_back(all_ligands[processed_ligands + batch_size].second);
					int next_atom_numbers = batch_ligands.back()
												.get_atoms()
												.size()
											+ receptor_atom_numbers;
					int next_atom2_numbers = next_atom_numbers * next_atom_numbers; // Memory ~ atom numbers^2
					all_atom2_numbers += next_atom2_numbers;
					batch_size++;
				}
				DEBUG_PRINTF("batch size=%d, all_atom2_numbers=%d\n", batch_size, all_atom2_numbers);

				std::cout << "Batch " << batch_id << " size: " << batch_size << std::endl;
				std::vector<std::string> batch_ligand_names;
				for (int i = processed_ligands; i < processed_ligands + batch_size; i++)
				{
					batch_ligand_names.push_back(all_ligands[i].first);
				}
				processed_ligands += batch_size;
				gpu_out_name = {};
				VINA_RANGE(i, 0, batch_ligand_names.size())
				{
					gpu_out_name.push_back(default_output(get_filename(batch_ligand_names[i]), out_dir));
					if (v1.multi_bias){
						std::ifstream bias_file_content(get_biasname(batch_ligand_names[i]));
						if (!bias_file_content.is_open()){
							throw file_error(bias_file, true);
						}

						// initialize bias object
						v1.set_batch_bias(bias_file_content);
						bias_file_content.close();
					}
				}
				v1.set_ligand_from_object_gpu(batch_ligands);
				v1.global_search_gpu(exhaustiveness, num_modes, min_rmsd, max_evals, max_step, batch_ligand_names.size(), (unsigned long long)seed, refine_step);
				v1.write_poses_gpu(gpu_out_name, num_modes, energy_range);
				auto end = std::chrono::system_clock::now();
				std::cout << "Batch " << batch_id << " running time: " << std::chrono::duration_cast<std::chrono::milliseconds>(end - start).count() << "ms" << std::endl;
			}
		}
		}
	}

	catch(file_error& e) {
		std::cerr << "\n\nError: could not open \"" << e.name.string() << "\" for " << (e.in ? "reading" : "writing") << ".\n";
		return 1;
	}
	catch(boost::filesystem::filesystem_error& e) {
		std::cerr << "\n\nFile system error: " << e.what() << '\n';
		return 1;
	}
	catch(usage_error& e) {
		std::cerr << "\n\nUsage error: " << e.what() << ".\n";
		return 1;
	}
#ifdef NDEBUG // don't catch in debug mode
	catch (std::bad_alloc &)
	{
		std::cerr << "\n\nError: insufficient memory!\n";
		return 1;
	}

	// Errors that shouldn't happen:
	catch(std::exception& e) {
		std::cerr << "\n\nAn error occurred: " << e.what() << ". " << error_message;
		return 1;
	}
	catch(internal_error& e) {
		std::cerr << "\n\nAn internal error occurred in " << e.file << "(" << e.line << "). " << error_message;
		return 1;
	}
	catch(...) {
		std::cerr << "\n\nAn unknown error occurred. " << error_message;
		return 1;
	}
#endif // NDEBUG
}<|MERGE_RESOLUTION|>--- conflicted
+++ resolved
@@ -66,20 +66,6 @@
 	}
 }
 
-<<<<<<< HEAD
-int predict_peak_memory(int batch_size, int exhaustiveness, int all_atom2_numbers, bool use_v100 = true, bool ad4 = false){
-	if (use_v100){
-		if (ad4)
-			return 1.911645*batch_size + .0039108*exhaustiveness*batch_size + .0792161*all_atom2_numbers + 20052.64; // this is based on V100, 32G using ad4
-		else
-			return 1.214869*batch_size + .0038522*exhaustiveness*batch_size + .011978*all_atom2_numbers + 20017.72; // this is based on V100, 32G using vina/vinardo
-	}
-	else {
-		if (ad4)
-			return 1.911645*batch_size + .0039108*exhaustiveness*batch_size + .0792161*all_atom2_numbers + 5314;     // thit is based on T4, 16G using ad4 (learned)
-		else
-			return 1.166067*batch_size + .0038676*exhaustiveness*batch_size + .0119598*all_atom2_numbers + 5313.848; // this is based on T4, 16G using vina/vinardo
-=======
 int predict_peak_memory(int batch_size, int exhaustiveness, int all_atom2_numbers, bool use_v100 = true, bool multi_bias = false){
 	if (!multi_bias){
 		if (use_v100){
@@ -96,7 +82,6 @@
 		else {
 			return 65.166067*batch_size + .0038676*exhaustiveness*batch_size + .0119598*all_atom2_numbers + 5313.848; // this is based on T4, 16G
 		}
->>>>>>> bddb8776
 	}
 	return 0;
 }
@@ -643,14 +628,9 @@
 				int batch_size = 0;
 				int all_atom2_numbers = 0; // total number of atom^2 in current batch
 				std::vector<model> batch_ligands; // ligands in current batch
-<<<<<<< HEAD
-				while (predict_peak_memory(batch_size, exhaustiveness, all_atom2_numbers, use_v100, ad4) < max_memory && 
-					 processed_ligands + batch_size < ligand_names.size())
-=======
 				v1.bias_batch_list.clear();
 				while (predict_peak_memory(batch_size, exhaustiveness, all_atom2_numbers, use_v100, v.multi_bias) < max_memory &&
 					 processed_ligands + batch_size < all_ligands.size())
->>>>>>> bddb8776
 				{
 					batch_ligands.emplace_back(all_ligands[processed_ligands + batch_size].second);
 					int next_atom_numbers = batch_ligands.back()
