--- conflicted
+++ resolved
@@ -150,10 +150,7 @@
                            const double min_rmsd = 1.0, const int max_evals = 0,
                            const int max_step = 0, int num_of_ligands = 1,
                            unsigned long long seed = 181129, const int refine_step = 5,
-<<<<<<< HEAD
                            const bool local_only = false, const bool create_new_stream = false);
-=======
-                           const bool local_only = false,const bool create_new_stream = false);
     template <typename Config>
     void global_search_gpu(const int exhaustiveness = 8, const int n_poses = 20,
                            const double min_rmsd = 1.0, const int max_evals = 0,
@@ -358,9 +355,7 @@
     end = std::chrono::system_clock::now();
     std::cout << "poses saveing time: "
               << std::chrono::duration_cast<std::chrono::milliseconds>(end - start).count() << std::endl;
-}
-
->>>>>>> 46257438
+    }
     std::string get_poses(int how_many = 9, double energy_range = 3.0);
     std::string get_sdf_poses(int how_many = 9, double energy_range = 3.0);
     std::string get_poses_gpu(int ligand_id, int how_many = 9, double energy_range = 3.0);
