/*

   Copyright (c) 2006-2010, The Scripps Research Institute

   Licensed under the Apache License, Version 2.0 (the "License");
   you may not use this file except in compliance with the License.
   You may obtain a copy of the License at

           http://www.apache.org/licenses/LICENSE-2.0

   Unless required by applicable law or agreed to in writing, software
   distributed under the License is distributed on an "AS IS" BASIS,
   WITHOUT WARRANTIES OR CONDITIONS OF ANY KIND, either express or implied.
   See the License for the specific language governing permissions and
   limitations under the License.

   Author: Dr. Oleg Trott <ot14@columbia.edu>,
                   The Olson Lab,
                   The Scripps Research Institute

*/

#include <cstddef>
#include <iostream>
#include <string>
#include <vector>  // ligand paths
#include <boost/program_options.hpp>
#include "vina.h"
#include "utils.h"
#include "scoring_function.h"

#include <cuda_runtime.h>
#include <device_launch_parameters.h>
#include "simulation_container.h"

struct usage_error : public std::runtime_error {
    usage_error(const std::string& message) : std::runtime_error(message) {}
};

struct options_occurrence {
    bool some;
    bool all;
    options_occurrence() : some(false), all(true) {}  // convenience
    options_occurrence& operator+=(const options_occurrence& x) {
        some = some || x.some;
        all = all && x.all;
        return *this;
    }
};

options_occurrence get_occurrence(boost::program_options::variables_map& vm,
                                  boost::program_options::options_description& d) {
    options_occurrence tmp;
    VINA_FOR_IN(i, d.options())
    if (vm.count((*d.options()[i]).long_name()))
        tmp.some = true;
    else
        tmp.all = false;
    return tmp;
}

void check_occurrence(boost::program_options::variables_map& vm,
                      boost::program_options::options_description& d) {
    VINA_FOR_IN(i, d.options()) {
        const std::string& str = (*d.options()[i]).long_name();
        if (!vm.count(str)) std::cerr << "Required parameter --" << str << " is missing!\n";
    }
}
struct Ligand {
    int num_atoms;
    int num_torsions;
    int num_rigids;
    int num_lig_pairs;
    int index; 
    float score; 
};

const float WEIGHT_ATOMS = 128.0/300.0;
const float WEIGHT_TORSIONS = 128.0/48;
const float WEIGHT_RIGIDS = 1.0;
const float WEIGHT_LIG_PAIRS = 1.0/32;


float calculateScore(const Ligand &ligand) {
    return ligand.num_atoms * WEIGHT_ATOMS + 
           ligand.num_torsions * WEIGHT_TORSIONS +
           ligand.num_rigids * WEIGHT_RIGIDS +
           ligand.num_lig_pairs * WEIGHT_LIG_PAIRS;
}
bool compareLigands(const Ligand &a, const Ligand &b) {
    return a.score < b.score;
}
void classifyLigands(const std::vector<Ligand>& ligands,std::vector<Ligand> &smallGroup, std::vector<Ligand> &mediumGroup,std::vector<Ligand> & largeGroup, std::vector<Ligand> &extraLargeGroup, std::vector<Ligand> &overflowGroup) {
    const int atomThresholds[5] = {40, 80, 120, 160, 300};
    const int torsionThresholds[5] = {8, 16, 24, 36, 48};
    const int rigidThresholds[5] = {12, 24, 36, 64, 128};
    const int pairThresholds[5] = {300, 600, 1024, 2048, 4096};

    for (const auto& lig : ligands) {
        if (lig.num_atoms <= atomThresholds[0] && lig.num_torsions <= torsionThresholds[0] &&
            lig.num_rigids <= rigidThresholds[0] && lig.num_lig_pairs <= pairThresholds[0]) {
            smallGroup.push_back(lig);
        } else if (lig.num_atoms <= atomThresholds[1] && lig.num_torsions <= torsionThresholds[1] &&
                   lig.num_rigids <= rigidThresholds[1] && lig.num_lig_pairs <= pairThresholds[1]) {
            mediumGroup.push_back(lig);
        } else if (lig.num_atoms <= atomThresholds[2] && lig.num_torsions <= torsionThresholds[2] &&
                   lig.num_rigids <= rigidThresholds[2] && lig.num_lig_pairs <= pairThresholds[2]) {
            largeGroup.push_back(lig);
        } else if (lig.num_atoms <= atomThresholds[3] && lig.num_torsions <= torsionThresholds[3] &&
                   lig.num_rigids <= rigidThresholds[3] && lig.num_lig_pairs <= pairThresholds[3]) {
            extraLargeGroup.push_back(lig);
        } else {
            overflowGroup.push_back(lig);
        }
    }
}
void printMaxValues(const std::vector<Ligand>& group) {
    int max_atoms = std::numeric_limits<int>::min();
    int max_torsions = std::numeric_limits<int>::min();
    int max_rigids = std::numeric_limits<int>::min();
    int max_lig_pairs = std::numeric_limits<int>::min();

    for (const auto& ligand : group) {
        max_atoms = std::max(max_atoms, ligand.num_atoms);
        max_torsions = std::max(max_torsions, ligand.num_torsions);
        max_rigids = std::max(max_rigids, ligand.num_rigids);
        max_lig_pairs = std::max(max_lig_pairs, ligand.num_lig_pairs);
    }

    std::cout << "Max num_atoms: " << max_atoms <<" Max num_torsions: " << max_torsions;
    std::cout << " Max num_rigids: " << max_rigids;
    std::cout << " Max num_lig_pairs: " << max_lig_pairs << std::endl;
    std::cout << "Group size: "<< group.size()<<std::endl;
}

int predict_peak_memory(int batch_size, int exhaustiveness, int all_atom2_numbers,
                        bool multi_bias) {
    int64_t gpu_memory = 0;
    // precalculate
    gpu_memory += (int64_t)(1) * all_atom2_numbers * sizeof(precalculate_element_cuda_t);

    // m_cuda_gpu
    gpu_memory += (int64_t)(1) * batch_size * sizeof(m_cuda_t);
    // ig_cuda_gpu
    if (multi_bias)
        gpu_memory += (int64_t)(1) * batch_size * sizeof(ig_cuda_t);
    else
        gpu_memory += sizeof(ig_cuda_t);
    // p_cuda_gpu
    gpu_memory += (int64_t)(1) * batch_size * sizeof(p_cuda_t);
    // rand_molec_struc_gpu
    gpu_memory += (int64_t)(1) * batch_size * exhaustiveness * SIZE_OF_MOLEC_STRUC;
    // results_gpu
    gpu_memory += (int64_t)(1) * batch_size * exhaustiveness * sizeof(output_type_cuda_t);
    // m_cuda_global
    gpu_memory += (int64_t)(1) * batch_size * exhaustiveness * sizeof(m_cuda_t);
    // h_cuda_global
    gpu_memory += (int64_t)(1) * batch_size * exhaustiveness * sizeof(matrix_d);
    // change_aux
    gpu_memory += (int64_t)(6) * batch_size * exhaustiveness * sizeof(change_cuda_t);
    // results_aux
    gpu_memory += (int64_t)(5) * batch_size * exhaustiveness * sizeof(output_type_cuda_t);
    // pot_aux
    gpu_memory += (int64_t)(1) * batch_size * exhaustiveness * sizeof(pot_cuda_t);
    // states
    gpu_memory
        += (int64_t)(1) * batch_size * exhaustiveness * 64;  // sizeof(curandStatePhilox4_32_10_t)

    return gpu_memory / (1024 * 1024);
}
template<typename Config>
int predict_peak_memory(int batch_size, int exhaustiveness, int all_atom2_numbers,
                        bool multi_bias) {
    int64_t gpu_memory = 0;
    // precalculate
    gpu_memory += (int64_t)(1) * all_atom2_numbers * sizeof(precalculate_element_cuda_t_<Config>);

    // m_cuda_gpu
    gpu_memory += (int64_t)(1) * batch_size * sizeof(m_cuda_t_<Config>);
    // ig_cuda_gpu
    if (multi_bias)
        gpu_memory += (int64_t)(1) * batch_size * sizeof(ig_cuda_t_<Config>);
    else
        gpu_memory += sizeof(ig_cuda_t_<Config>);
    // p_cuda_gpu
    gpu_memory += (int64_t)(1) * batch_size * sizeof(p_cuda_t_<Config>);
    // rand_molec_struc_gpu
    gpu_memory += (int64_t)(1) * batch_size * exhaustiveness * Config::SIZE_OF_MOLEC_STRUC_;
    // results_gpu
    gpu_memory += (int64_t)(1) * batch_size * exhaustiveness * sizeof(output_type_cuda_t_<Config>);
    // m_cuda_global
    gpu_memory += (int64_t)(1) * batch_size * exhaustiveness * sizeof(m_cuda_t_<Config>);
    // h_cuda_global
    gpu_memory += (int64_t)(1) * batch_size * exhaustiveness * sizeof(matrix_d_<Config>);
    // change_aux
    gpu_memory += (int64_t)(6) * batch_size * exhaustiveness * sizeof(change_cuda_t_<Config>);
    // results_aux
    gpu_memory += (int64_t)(5) * batch_size * exhaustiveness * sizeof(output_type_cuda_t_<Config>);
    // pot_aux
    gpu_memory += (int64_t)(1) * batch_size * exhaustiveness * sizeof(pot_cuda_t_<Config>);
    // states
    gpu_memory
        += (int64_t)(1) * batch_size * exhaustiveness * 64;  // sizeof(curandStatePhilox4_32_10_t)
        
    return gpu_memory / (1024 * 1024);
}


typedef std::pair<std::string, model> named_model;
std::vector<std::string> gpu_out_name;

template<typename Config>
void template_batch_docking(Vina &v,std::vector<named_model> &all_ligands,std::vector<Ligand> &sized_group,
                        std::string batch_type,int exhaustiveness, bool multi_bias,float max_memory,
                        float receptor_atom_numbers,std::string out_dir,std::string bias_file,int num_modes,
                        double min_rmsd,int max_evals,int max_step,int seed, int refine_step,bool local_only, 
                        double energy_range){
    int processed_ligands = 0;
    int batch_id = 0 ;
    while (processed_ligands < sized_group.size()) {
        std::cout << batch_type<< std::endl;
        printMaxValues(sized_group);
        ++batch_id;
        auto start = std::chrono::system_clock::now();
        Vina v1(v);  // reuse init'ed maps
        int batch_size = 0;
        int all_atom2_numbers = 0;         // total number of atom^2 in current batch
        std::vector<model> batch_ligands;  // ligands in current batch
        v1.bias_batch_list.clear();
        while (predict_peak_memory<Config>(batch_size, exhaustiveness, all_atom2_numbers,
                                    multi_bias)
                    < max_memory
                && processed_ligands + batch_size < sized_group.size()) {
            batch_ligands.emplace_back(
                all_ligands[sized_group[processed_ligands + batch_size].index].second);
            int next_atom_numbers
                = batch_ligands.back().get_atoms().size() + receptor_atom_numbers;
            int next_atom2_numbers
                = next_atom_numbers * next_atom_numbers;  // Memory ~ atom numbers^2
            all_atom2_numbers += next_atom2_numbers;
            batch_size++;
        }
        DEBUG_PRINTF("batch size=%d, all_atom2_numbers=%d\n", batch_size,
                        all_atom2_numbers);

        std::cout <<batch_type<< " Batch " << batch_id << " size: " << batch_size << std::endl;
        std::vector<std::string> batch_ligand_names;
        for (int i = processed_ligands; i < processed_ligands + batch_size; i++) {
            batch_ligand_names.push_back(all_ligands[sized_group[i].index].first);
        }
        processed_ligands += batch_size;
        gpu_out_name = {};
        VINA_RANGE(i, 0, batch_ligand_names.size()) {
            gpu_out_name.push_back(
                default_output(get_filename(batch_ligand_names[i]), out_dir));
            if (v1.multi_bias) {
                std::ifstream bias_file_content(get_biasname(batch_ligand_names[i]));
                if (!bias_file_content.is_open()) {
                    throw file_error(bias_file, true);
                }

                // initialize bias object
                v1.set_batch_bias(bias_file_content);
                bias_file_content.close();
            }
        }
        v1.set_ligand_from_object_gpu(batch_ligands);
        
        v1.global_search_gpu<Config>(exhaustiveness, num_modes, min_rmsd, max_evals, max_step,
                                batch_ligand_names.size(), (unsigned long long)seed,
                                refine_step, local_only);
                                
        
        
        v1.write_poses_gpu(gpu_out_name, num_modes, energy_range);
        auto end = std::chrono::system_clock::now();
        std::cout << "Batch " << batch_id << " running time: "
                    << std::chrono::duration_cast<std::chrono::milliseconds>(end - start)
                            .count()
                    << "ms" << std::endl;
    }
    }
int main(int argc, char* argv[]) {
    using namespace boost::program_options;
    const std::string git_version = VERSION;
    const std::string version_string = "Uni-Dock " + git_version;
    const std::string error_message
        = "\n\n\
Please report bugs through the Issue Tracker on GitHub \n\
(https://github.com/dptech-corp/Uni-Dock/issues)., so\n\
that this problem can be resolved. The reproducibility of the\n\
error may be vital, so please remember to include the following in\n\
your problem report:\n\
* the EXACT error message,\n\
* your version of the program,\n\
* the type of computer system you are running it on,\n\
* all command line options,\n\
* configuration file (if used),\n\
* ligand file as PDBQT,\n\
* receptor file as PDBQT,\n\
* flexible side chains file as PDBQT (if used),\n\
* output file as PDBQT (if any),\n\
* input (if possible),\n\
* random seed the program used (this is printed when the program starts).\n\
\n\
Thank you!\n";

    const std::string cite_message
        = "\n\
If you used Uni-Dock in your work, please cite:               \n \
\n\
Yu, Y., Cai, C., Wang, J., Bo, Z., Zhu, Z., & Zheng, H. (2023). \n\
Uni-Dock: GPU-Accelerated Docking Enables Ultralarge Virtual Screening. \n\
Journal of Chemical Theory and Computation.                    \n\
https://doi.org/10.1021/acs.jctc.2c01145                       \n\
\n\
Tang, S., Chen, R., Lin, M., Lin, Q., Zhu, Y., Ding, J., ... & Wu, J. (2022). \n\
Accelerating autodock vina with gpus. Molecules, 27(9), 3041. \n\
DOI 10.3390/molecules27093041                                 \n\
\n\
J. Eberhardt, D. Santos-Martins, A. F. Tillack, and S. Forli  \n\
AutoDock Vina 1.2.0: New Docking Methods, Expanded Force      \n\
Field, and Python Bindings, J. Chem. Inf. Model. (2021)       \n\
DOI 10.1021/acs.jcim.1c00203                                  \n\
\n\
O. Trott, A. J. Olson,                                        \n\
AutoDock Vina: improving the speed and accuracy of docking    \n\
with a new scoring function, efficient optimization and        \n\
multithreading, J. Comp. Chem. (2010)                         \n\
DOI 10.1002/jcc.21334                                         \n\
\n\
Please refer to https://github.com/dptech-corp/Uni-Dock/ for  \n\
bug reporting, license agreements, and more information.      \n";

    try {
        std::string rigid_name;
        std::string flex_name;
        std::string config_name;
        std::string out_name;
        std::vector<std::string> gpu_out_name;
        std::string out_dir;
        std::string out_maps;
        std::vector<std::string> ligand_names;
        std::string ligand_index;  // path to a text file, containing paths to ligands files
        int paired_batch_size = 0;
        std::vector<std::string> batch_ligand_names;
        std::vector<std::string> gpu_batch_ligand_names;
        // std::vector<std::string> gpu_batch_ligand_names_sdf;
        bool use_sdf_ligand = false;
        std::string maps;
        std::string sf_name = "vina";
        std::string search_mode;
        double center_x;
        double center_y;
        double center_z;
        double size_x;
        double size_y;
        double size_z;
        int cpu = 0;
        int seed = 0;
        int exhaustiveness = 8;
        int max_evals = 0;
        int verbosity = 1;
        int num_modes = 9;
        double min_rmsd = 1.0;
        double energy_range = 3.0;
        double grid_spacing = 0.375;
        double buffer_size = 4;
        int max_step = 0;
        int max_gpu_memory = 0;
        int refine_step = 5;
        bool safe_mode = false;
        // autodock4.2 weights
        double weight_ad4_vdw = 0.1662;
        double weight_ad4_hb = 0.1209;
        double weight_ad4_elec = 0.1406;
        double weight_ad4_dsolv = 0.1322;
        double weight_ad4_rot = 0.2983;

        // vina weights
        double weight_gauss1 = -0.035579;
        double weight_gauss2 = -0.005156;
        double weight_repulsion = 0.840245;
        double weight_hydrophobic = -0.035069;
        double weight_hydrogen = -0.587439;
        double weight_rot = 0.05846;

        // vinardo weights
        double weight_vinardo_gauss1 = -0.045;
        double weight_vinardo_repulsion = 0.8;
        double weight_vinardo_hydrophobic = -0.035;
        double weight_vinardo_hydrogen = -0.600;

        // macrocycle closure
        double weight_glue = 50.000000;  // linear attraction

        bool score_only = false;
        bool local_only = false;
        bool no_refine = false;
        bool force_even_voxels = false;
        bool randomize_only = false;
        bool help = false;
        bool help_advanced = false;
        bool version = false;  // FIXME
        bool autobox = false;
        variables_map vm;

        // bias
        std::string bias_file;
        bool multi_bias;
        // sdf
        bool keep_H = true;

        // score only in batch
        std::string score_file("scores.txt");

        positional_options_description positional;  // remains empty
        // GPU Device id to use
        int device_id = 0;

        options_description inputs("Input");
        inputs.add_options()("receptor", value<std::string>(&rigid_name),
                             "rigid part of the receptor (PDBQT or PDB)")(
            "flex", value<std::string>(&flex_name), "flexible side chains, if any (PDBQT or PDB)")(
            "ligand", value<std::vector<std::string> >(&ligand_names)->multitoken(),
            "ligand (PDBQT)")("ligand_index", value<std::string>(&ligand_index),
                              "file containing paths to ligands (PDBQT or SDF")(
            "paired_batch_size", value<int>(&paired_batch_size),
            "If > 0, uses batching for one-ligand-one-protein docking, with json config in "
            "ligand_index following paired_batching.schema.json")(
            "batch", value<std::vector<std::string> >(&batch_ligand_names)->multitoken(),
            "batch ligand (PDBQT)")(
            "gpu_batch", value<std::vector<std::string> >(&gpu_batch_ligand_names)->multitoken(),
            "gpu batch ligand (PDBQT or SDF)")
            // ("gpu_batch_sdf", value< std::vector<std::string>
            // >(&gpu_batch_ligand_names_sdf)->multitoken(), "gpu batch ligand (SDF)")

            ("scoring", value<std::string>(&sf_name)->default_value(sf_name),
             "scoring function (ad4, vina or vinardo)")
            ("safe_mode",bool_switch(&safe_mode));
        // options_description search_area("Search area (required, except with --score_only)");
        options_description search_area("Search space (required)");
        search_area.add_options()(
            "maps", value<std::string>(&maps),
            "affinity maps for the autodock4.2 (ad4) or vina scoring function")(
            "center_x", value<double>(&center_x), "X coordinate of the center (Angstrom)")(
            "center_y", value<double>(&center_y), "Y coordinate of the center (Angstrom)")(
            "center_z", value<double>(&center_z), "Z coordinate of the center (Angstrom)")(
            "size_x", value<double>(&size_x), "size in the X dimension (Angstrom)")(
            "size_y", value<double>(&size_y), "size in the Y dimension (Angstrom)")(
            "size_z", value<double>(&size_z), "size in the Z dimension (Angstrom)")(
            "autobox", bool_switch(&autobox),
            "set maps dimensions based on input ligand(s) (for --score_only and --local_only)");
        // options_description outputs("Output prefixes (optional - by default, input names are
        // stripped of .pdbqt\nare used as prefixes. _001.pdbqt, _002.pdbqt, etc. are appended to
        // the prefixes to produce the output names");
        options_description outputs("Output (optional)");
        outputs.add_options()(
            "out", value<std::string>(&out_name),
            "output models (PDBQT), the default is chosen based on the ligand file name")(
            "dir", value<std::string>(&out_dir), "output directory for batch mode")(
            "write_maps", value<std::string>(&out_maps),
            "output filename (directory + prefix name) for maps. Option --force_even_voxels may be "
            "needed to comply with .map format");
        options_description advanced("Advanced options (see the manual)");
        advanced.add_options()("device_id", value<int>(&device_id)->default_value(0),
                               "GPU device id to use (default 0)")(
            "score_only", bool_switch(&score_only), "score only - search space can be omitted")(
            "score_file", value<std::string>(&score_file)->default_value(score_file),
            "score only output file in batch mode, with 'score_only' option")(
            "local_only", bool_switch(&local_only), "do local search only")(
            "no_refine", bool_switch(&no_refine),
            "when --receptor is provided, do not use explicit receptor atoms (instead of "
            "precalculated grids) for: (1) local optimization and scoring after docking, (2) "
            "--local_only jobs, and (3) --score_only jobs")(
            "force_even_voxels", bool_switch(&force_even_voxels),
            "calculated grid maps will have an even number of voxels (intervals) in each dimension "
            "(odd number of grid points)")("randomize_only", bool_switch(&randomize_only),
                                           "randomize input, attempting to avoid clashes")

            ("weight_gauss1", value<double>(&weight_gauss1)->default_value(weight_gauss1),
             "gauss_1 weight")(
                "weight_gauss2", value<double>(&weight_gauss2)->default_value(weight_gauss2),
                "gauss_2 weight")("weight_repulsion",
                                  value<double>(&weight_repulsion)->default_value(weight_repulsion),
                                  "repulsion weight")(
                "weight_hydrophobic",
                value<double>(&weight_hydrophobic)->default_value(weight_hydrophobic),
                "hydrophobic weight")(
                "weight_hydrogen", value<double>(&weight_hydrogen)->default_value(weight_hydrogen),
                "Hydrogen bond weight")(
                "weight_rot", value<double>(&weight_rot)->default_value(weight_rot), "N_rot weight")

                ("weight_vinardo_gauss1",
                 value<double>(&weight_vinardo_gauss1)->default_value(weight_vinardo_gauss1),
                 "Vinardo gauss_1 weight")("weight_vinardo_repulsion",
                                           value<double>(&weight_vinardo_repulsion)
                                               ->default_value(weight_vinardo_repulsion),
                                           "Vinardo repulsion weight")(
                    "weight_vinardo_hydrophobic",
                    value<double>(&weight_vinardo_hydrophobic)
                        ->default_value(weight_vinardo_hydrophobic),
                    "Vinardo hydrophobic weight")(
                    "weight_vinardo_hydrogen",
                    value<double>(&weight_vinardo_hydrogen)->default_value(weight_vinardo_hydrogen),
                    "Vinardo Hydrogen bond weight")(
                    "weight_vinardo_rot", value<double>(&weight_rot)->default_value(weight_rot),
                    "Vinardo N_rot weight")

                    ("weight_ad4_vdw",
                     value<double>(&weight_ad4_vdw)->default_value(weight_ad4_vdw),
                     "ad4_vdw weight")("weight_ad4_hb",
                                       value<double>(&weight_ad4_hb)->default_value(weight_ad4_hb),
                                       "ad4_hb weight")(
                        "weight_ad4_elec",
                        value<double>(&weight_ad4_elec)->default_value(weight_ad4_elec),
                        "ad4_elec weight")(
                        "weight_ad4_dsolv",
                        value<double>(&weight_ad4_dsolv)->default_value(weight_ad4_dsolv),
                        "ad4_dsolv weight")(
                        "weight_ad4_rot",
                        value<double>(&weight_ad4_rot)->default_value(weight_ad4_rot),
                        "ad4_rot weight")

                        ("weight_glue", value<double>(&weight_glue)->default_value(weight_glue),
                         "macrocycle glue weight")("bias", value<std::string>(&bias_file),
                                                   "bias configuration file name, content similar "
                                                   "to BPF in AutoDock-bias")(
                            "multi_bias", bool_switch(&multi_bias),
                            "add ligand bias {ligand_name}.bpf for every input ligand "
                            "{ligand_name}.pdbqt in batch, content similar to BPF in "
                            "AutoDock-bias")("keep_nonpolar_H",
                                             bool_switch(&keep_H)->default_value(keep_H),
                                             "keep non polar H in sdf")

            ;
        options_description misc("Misc (optional)");
        misc.add_options()("cpu", value<int>(&cpu)->default_value(0),
                           "the number of CPUs to use (the default is to try to detect the number "
                           "of CPUs or, failing that, use 1)")(
            "seed", value<int>(&seed)->default_value(0), "explicit random seed")(
            "exhaustiveness", value<int>(&exhaustiveness)->default_value(8),
            "exhaustiveness of the global search (roughly proportional to time): 1+")(
            "max_evals", value<int>(&max_evals)->default_value(0),
            "number of evaluations in each MC run (if zero, which is the default, the number of MC "
            "steps is based on heuristics)")("num_modes", value<int>(&num_modes)->default_value(9),
                                             "maximum number of binding modes to generate")(
            "min_rmsd", value<double>(&min_rmsd)->default_value(1.0),
            "minimum RMSD between output poses")(
            "energy_range", value<double>(&energy_range)->default_value(3.0),
            "maximum energy difference between the best binding mode and the worst one displayed "
            "(kcal/mol)")("spacing", value<double>(&grid_spacing)->default_value(0.375),
                          "grid spacing (Angstrom)")(
            "verbosity", value<int>(&verbosity)->default_value(1),
            "verbosity (0=no output, 1=normal, 2=verbose)")(
            "max_step", value<int>(&max_step)->default_value(0),
            "maximum number of steps in each MC run (if zero, which is the default, the number of "
            "MC steps is based on heuristics)")("refine_step",
                                                value<int>(&refine_step)->default_value(3),
                                                "number of steps in refinement, default=5")(
            "max_gpu_memory", value<int>(&max_gpu_memory)->default_value(0),
            "maximum gpu memory to use (default=0, use all available GPU memory to optain maximum "
            "batch size)")(
            "search_mode", value<std::string>(&search_mode),
            "search mode of vina (fast, balance, detail), using recommended settings of "
            "exhaustiveness and search steps; the higher the computational complexity, the higher "
            "the accuracy, but the larger the computational cost")

            ;
        options_description config("Configuration file (optional)");
        config.add_options()("config", value<std::string>(&config_name),
                             "the above options can be put here");
        options_description info("Information (optional)");
        info.add_options()("help", bool_switch(&help), "display usage summary")(
            "help_advanced", bool_switch(&help_advanced),
            "display usage summary with advanced options")("version", bool_switch(&version),
                                                           "display program version");
        options_description desc, desc_config, desc_simple;
        desc.add(inputs)
            .add(search_area)
            .add(outputs)
            .add(advanced)
            .add(misc)
            .add(config)
            .add(info);
        desc_config.add(inputs).add(search_area).add(outputs).add(advanced).add(misc);
        desc_simple.add(inputs).add(search_area).add(outputs).add(misc).add(config).add(info);

        std::cout << version_string << '\n';
        try {
            // store(parse_command_line(argc, argv, desc, command_line_style::default_style ^
            // command_line_style::allow_guessing), vm);
            store(command_line_parser(argc, argv)
                      .options(desc)
                      .style(command_line_style::default_style ^ command_line_style::allow_guessing)
                      .positional(positional)
                      .run(),
                  vm);
            notify(vm);
        } catch (boost::program_options::error& e) {
            std::cerr << "Command line parse error: " << e.what() << '\n'
                      << "\nCorrect usage:\n"
                      << desc_simple << '\n';
            return 1;
        }

        if (vm.count("config")) {
            try {
                path name = make_path(config_name);
                ifile config_stream(name);
                store(parse_config_file(config_stream, desc_config), vm);
                notify(vm);
            } catch (boost::program_options::error& e) {
                std::cerr << "Configuration file parse error: " << e.what() << '\n'
                          << "\nCorrect usage:\n"
                          << desc_simple << '\n';
                return 1;
            }
        }

        if (help) {
            std::cout << desc_simple << '\n';
            return 0;
        }

        if (help_advanced) {
            std::cout << desc << '\n';
            return 0;
        }

        if (version) {
            return 0;
        }

        if (verbosity > 0) {
            std::cout << cite_message << '\n';
        }

        if (vm.count("receptor") && vm.count("maps")) {
            std::cerr << "ERROR: Cannot specify both receptor and affinity maps at the same time, "
                         "--flex argument is allowed with receptor or maps.\n";
            exit(EXIT_FAILURE);
        }

        if (vm.count("search_mode")) {
            if (search_mode.compare("balance") == 0 || search_mode.compare("balanced") == 0) {
                exhaustiveness = 384;
                max_step = 40;
            }
            if (search_mode.compare("fast") == 0) {
                exhaustiveness = 128;
                max_step = 20;
            }
            if (search_mode.compare("detail") == 0 || search_mode.compare("detailed") == 0) {
                exhaustiveness = 512;
                max_step = 40;
            }
        } else if ((vm.count("gpu_batch") || vm.count("ligand_index"))
                   && !vm.count("exhaustiveness")) {
            exhaustiveness = 384;
            max_step = 40;
        }

        // Use multiple workers for 1:1 docking, and exit
        if (paired_batch_size > 0) {
            if (0 == vm.count("ligand_index")) {
                std::cout << "ERROR: Paired batch size set, but no config json specified via "
                             "--ligand_index\n";
                return -1;
            }
            if (0 == vm.count("size_x") || 0 == vm.count("size_y") || 0 == vm.count("size_z")) {
                std::cout << "WARN: Paired batch size set, but size_x/size_y/size_z not specified, "
                             "using 25\n";
                size_x = size_y = size_z = 25;
            }
            if (0 == vm.count("dir")) {
                std::cout << "ERROR: Need to specify an output directory for batch mode.\n";
                return -1;
            }

            std::cout << "Entering paired batch mode\n";

            std::vector<double> box_size = {size_x, size_y, size_z};
            simulation_container sc(seed, num_modes, refine_step, out_dir, ligand_index,
                                    paired_batch_size, box_size, local_only, max_step, verbosity,
                                    exhaustiveness, device_id);

            int res = sc.prime();
            if (res <= 0) {
                std::cout << "Error priming [" << res << "]\n";
                return res;
            }

            auto start = std::chrono::steady_clock::now();

            int err = sc.launch();

            auto end = std::chrono::steady_clock::now();
            auto milliseconds
                = std::chrono::duration_cast<std::chrono::milliseconds>(end - start).count();
            std::cout << "Completed Batched Operations in " << milliseconds
                      << " mS with err = " << err << "\n";
            return err;
        }

        if (sf_name.compare("vina") == 0 || sf_name.compare("vinardo") == 0) {
            if (!vm.count("receptor") && !vm.count("maps")) {
                std::cerr << desc_simple
                          << "ERROR: The receptor or affinity maps must be specified.\n";
                exit(EXIT_FAILURE);
            }
        } else if (sf_name.compare("ad4") == 0) {
            if (vm.count("receptor")) {
                std::cerr << "ERROR: No receptor allowed, only --flex argument with the AD4 "
                             "scoring function.\n";
                exit(EXIT_FAILURE);
            }
            if (!vm.count("maps")) {
                std::cerr << desc_simple << "\n\nERROR: Affinity maps are missing.\n";
                exit(EXIT_FAILURE);
            }
        } else {
            std::cerr << desc_simple << "Scoring function " << sf_name << " unknown.\n";
            exit(EXIT_FAILURE);
        }

        if (!vm.count("ligand") && !vm.count("batch") && !vm.count("gpu_batch")
            && !vm.count("ligand_index") && !vm.count("gpu_batch_sdf")) {
            std::cerr << desc_simple << "\n\nERROR: Missing ligand(s).\n";
            exit(EXIT_FAILURE);
        } else if (vm.count("ligand") && (vm.count("batch") || vm.count("gpu_batch"))) {
            std::cerr
                << desc_simple
                << "\n\nERROR: Can't use both --ligand and --batch arguments simultaneously.\n";
            exit(EXIT_FAILURE);
        } else if ((vm.count("batch") || vm.count("gpu_batch")) && !vm.count("dir")) {
            std::cerr << desc_simple
                      << "\n\nERROR: Need to specify an output directory for batch mode.\n";
            exit(EXIT_FAILURE);
        } else if (vm.count("dir")) {
            if (!is_directory(out_dir)) {
                std::cerr << "ERROR: Directory " << out_dir << " does not exist.\n";
                exit(EXIT_FAILURE);
            }
        } else if (vm.count("ligand") && vm.count("dir")) {
            std::cerr << "WARNING: In ligand mode, --dir argument is ignored.\n";
        }

        if (!score_only) {
            if (!vm.count("out") && ligand_names.size() == 1) {
                out_name = default_output(ligand_names[0]);
                std::cout << "Output will be " << out_name << '\n';
            } else if (!vm.count("out") && ligand_names.size() >= 1) {
                std::cerr << desc_simple
                          << "\n\nERROR: Output name must be defined when docking simultaneously "
                             "multiple ligands.\n";
                exit(EXIT_FAILURE);
            }
        }

        // read ligands from index file
        // will append to `batch` if used together
        if (vm.count("ligand_index")) {
            std::ifstream index_file(ligand_index);
            if (!index_file.is_open()) {
                throw file_error(ligand_index, true);
            }
            std::string ligand_name;
            while (index_file >> ligand_name) {
                gpu_batch_ligand_names.push_back(
                    ligand_name);  // FIXME: not compatiable with CPU batch mode
            }
            index_file.close();
        }

        if (verbosity > 0) {
            std::cout << "Scoring function : " << sf_name << "\n";
            if (vm.count("receptor")) std::cout << "Rigid receptor: " << rigid_name << "\n";
            if (vm.count("flex")) std::cout << "Flex receptor: " << flex_name << "\n";
            if (ligand_names.size() == 1) {
                std::cout << "Ligand: " << ligand_names[0] << "\n";
            } else if (ligand_names.size() > 1) {
                std::cout << "Ligands:\n";
                VINA_RANGE(i, 0, ligand_names.size()) {
                    std::cout << "  - " << ligand_names[i] << "\n";
                }
            } else if (batch_ligand_names.size() > 1) {
                std::cout << "Ligands (batch mode): " << batch_ligand_names.size()
                          << " molecules\n";
            }
            if (!vm.count("maps") && !autobox) {
                std::cout << "Grid center: X " << center_x << " Y " << center_y << " Z " << center_z
                          << "\n";
                std::cout << "Grid size  : X " << size_x << " Y " << size_y << " Z " << size_z
                          << "\n";
                std::cout << "Grid space : " << grid_spacing << "\n";
            } else if (autobox) {
                std::cout << "Grid center: ligand center (autobox)\n";
                std::cout << "Grid size  : ligand size + " << buffer_size
                          << " A in each dimension (autobox)\n";
                std::cout << "Grid space : " << grid_spacing << "\n";
            }
            std::cout << "Exhaustiveness: " << exhaustiveness << "\n";
            std::cout << "CPU: " << cpu << "\n";
            if (!vm.count("seed")) std::cout << "Seed: " << seed << "\n";
            std::cout << "Verbosity: " << verbosity << "\n";
            std::cout << "\n";
        }

        Vina v(sf_name, cpu, seed, verbosity, no_refine);

        // rigid_name variable can be ignored for AD4
        if (vm.count("receptor") || vm.count("flex")) v.set_receptor(rigid_name, flex_name);

        if (vm.count("bias")) {
            std::ifstream bias_file_content(bias_file);
            if (!bias_file_content.is_open()) {
                throw file_error(bias_file, true);
            }

            // initialize bias object
            v.set_bias(bias_file_content);

            bias_file_content.close();
        }

        v.multi_bias = false;
        if (multi_bias) {
            if (!(vm.count("gpu_batch") || vm.count("ligand_index"))) {
                std::cerr << "ERROR: Batch bias must be set in batch mode.\n";
                exit(EXIT_FAILURE);
            }
            if (vm.count("bias")) {
                std::cerr << "ERROR: Batch bias is incompatible with receptor bias.\n";
                exit(EXIT_FAILURE);
            }
            v.multi_bias = true;
        }

        // Technically we don't have to initialize weights,
        // because they are initialized during the Vina object creation with the default weights
        // but we still do it in case the user decided to change them
        if (sf_name.compare("vina") == 0) {
            v.set_vina_weights(weight_gauss1, weight_gauss2, weight_repulsion, weight_hydrophobic,
                               weight_hydrogen, weight_glue, weight_rot);
        } else if (sf_name.compare("vinardo") == 0) {
            v.set_vinardo_weights(weight_vinardo_gauss1, weight_vinardo_repulsion,
                                  weight_vinardo_hydrophobic, weight_vinardo_hydrogen, weight_glue,
                                  weight_rot);
        } else {
            v.set_ad4_weights(weight_ad4_vdw, weight_ad4_hb, weight_ad4_elec, weight_ad4_dsolv,
                              weight_glue, weight_ad4_rot);
            v.load_maps(maps);

            // It works, but why would you do this?!
            if (vm.count("write_maps")) v.write_maps(out_maps);
        }

        if (vm.count("ligand")) {
            std::vector<model> ligands;
            VINA_FOR_IN(i, ligand_names) {
                ligands.emplace_back(parse_ligand_from_file_no_failure(
                    ligand_names[i], v.m_scoring_function->get_atom_typing(), keep_H));
            }
            v.set_ligand_from_object(ligands);

            if (sf_name.compare("vina") == 0 || sf_name.compare("vinardo") == 0) {
                if (vm.count("maps")) {
                    v.load_maps(maps);
                } else {
                    // Will compute maps only for Vina atom types in the ligand(s)
                    // In the case users ask for score and local only with the autobox arg, we
                    // compute the optimal box size for it/them.
                    if ((score_only || local_only) && autobox) {
                        std::vector<double> dim = v.grid_dimensions_from_ligand(buffer_size);
                        v.compute_vina_maps(dim[0], dim[1], dim[2], dim[3], dim[4], dim[5],
                                            grid_spacing, force_even_voxels);
                    } else {
                        v.compute_vina_maps(center_x, center_y, center_z, size_x, size_y, size_z,
                                            grid_spacing, force_even_voxels);
                    }

                    if (vm.count("write_maps")) v.write_maps(out_maps);
                }
            }

            if (randomize_only) {
                v.randomize();
                v.write_pose(out_name);
            } else if (score_only) {
                std::vector<double> energies;
                energies = v.score();
                v.show_score(energies);
                v.write_score(energies, ligand_names[0]);
            } else if (local_only) {
                std::vector<double> energies;
                energies = v.optimize();
                v.write_pose(out_name);
                v.show_score(energies);
            } else {
                // search one ligand on cpu
                v.global_search(exhaustiveness, num_modes, min_rmsd, max_evals);
                v.write_poses(out_name, num_modes, energy_range);
            }
        } else if (vm.count("gpu_batch") || vm.count("ligand_index")) {
            if (randomize_only) {
                printf("Not available under gpu_batch mode.\n");
                return 0;
            }
            v.enable_gpu();
            if (sf_name.compare("vina") == 0 || sf_name.compare("vinardo") == 0) {
                if (vm.count("maps")) {
                    v.load_maps(maps);
                } else {
                    // Will compute maps for all Vina atom types
                    v.compute_vina_maps(center_x, center_y, center_z, size_x, size_y, size_z,
                                        grid_spacing, force_even_voxels);

                    if (vm.count("write_maps")) v.write_maps(out_maps);
                }
            }

            // Vina worker[2]{v,v}; // Do CPU works on one worker while GPU works on another
            // bool index = 0; // indicate which worker occupies GPU
            std::vector<std::string> ligand_names{std::move(gpu_batch_ligand_names)};
            std::cout << "Total ligands: " << ligand_names.size() << std::endl;

            if (score_only) {
                VINA_FOR_IN(i, ligand_names) {
                    std::vector<model> ligands;
                    ligands.emplace_back(parse_ligand_from_file_no_failure(
                        ligand_names[i], v.m_scoring_function->get_atom_typing(), keep_H));
                    Vina v1(v);
                    v1.set_ligand_from_object(ligands);
                    std::vector<double> energies;
                    energies = v1.score();
                    v1.show_score(energies);
                    v1.write_score_to_file(energies, out_dir, score_file, ligand_names[i]);
                }
                return 0;
            }

            int receptor_atom_numbers = v.m_receptor.get_atoms().size();
            int deviceCount = 0;
            size_t avail;
            size_t total;
            // get total memory in MB and leave 5%
            float max_memory
                = sysconf(_SC_PHYS_PAGES) * sysconf(_SC_PAGE_SIZE) / 1024 / 1024 * 0.95;
            bool use_v100 = true;
            bool ad4 = false;
            if (sf_name.compare("ad4") == 0) ad4 = true;
            cudaGetDeviceCount(&deviceCount);
            if (deviceCount > 0) {
                checkCUDA(cudaSetDevice(device_id));

                printf("Set GPU device id to %d\n", device_id);
                cudaMemGetInfo(&avail, &total);
                printf("Available Memory = %dMiB   Total Memory = %dMiB\n",
                       int(avail / 1024 / 1024), int(total / 1024 / 1024));
                max_gpu_memory = avail / 1024 / 1024 * 0.95;  // leave 5%
            }

            if (max_gpu_memory > 0 && max_gpu_memory < max_memory) {
                max_memory = (float)max_gpu_memory;
            }

            typedef std::pair<std::string, model> named_model;
            std::vector<named_model> all_ligands;
            const int ligand_batch_limit = 1e6;  // ~20GB for 100,000 lig obj
            int batch_index = 0;
            while (batch_index < ligand_names.size()) {
                all_ligands.clear();
                int next_batch_index
                    = std::min(int(batch_index + ligand_batch_limit), int(ligand_names.size()));
#pragma omp parallel for
                for (int ligand_count = batch_index; ligand_count < next_batch_index;
                     ++ligand_count) {
                    auto& ligand = ligand_names[ligand_count];
                    auto l = parse_ligand_from_file_no_failure(
                        ligand, v.m_scoring_function->get_atom_typing(), keep_H);
#pragma omp critical
                    all_ligands.emplace_back(std::make_pair(ligand, l));
                }
                batch_index = next_batch_index;
                /*
                std::sort(all_ligands.begin(), all_ligands.end(),
                          [](named_model a, named_model b)
                          { return a.second.get_atoms().size() < b.second.get_atoms().size(); });
                */
                DEBUG_PRINTF("%d\n", next_batch_index);
                int processed_ligands = 0;
                int batch_id = 0;
                std::vector<size_t>num_atoms_vector(all_ligands.size());
                std::vector<size_t>num_torsions_vector(all_ligands.size());
                std::vector<size_t>num_rigids_vector(all_ligands.size());
                std::vector<size_t>num_lig_pairs_vector(all_ligands.size());
                size_t max_num_atoms = 0;
                size_t max_num_ligands = 0;
                size_t max_num_torsions = 0;
                size_t max_num_rigids = 0;
                size_t max_num_lig_pairs = 0;
                printf("all_ligands.size():%ld\n",all_ligands.size());
                for (int i = 0; i <  all_ligands.size(); ++i) {
                    // printf("i=:%d\n",i);
                    num_atoms_vector.at(i) = all_ligands[i].second.num_atoms();
                    num_torsions_vector.at(i)=sum(all_ligands[i].second.ligands.count_torsions());
                    num_rigids_vector.at(i)=all_ligands[i].second.ligands[0].children.size();
                    num_lig_pairs_vector.at(i)=all_ligands[i].second.num_internal_pairs();
                    max_num_atoms = std::max(max_num_atoms, num_atoms_vector.at(i));
                    max_num_torsions = std::max(max_num_torsions, num_torsions_vector.at(i));
                    max_num_rigids = std::max(max_num_rigids,num_rigids_vector.at(i));
                    max_num_lig_pairs = std::max(max_num_lig_pairs,num_lig_pairs_vector.at(i));
                }
                
                printf("max_num_atoms:%ld\n",max_num_atoms);
                printf("max_num_torsions:%ld\n",max_num_torsions);
                printf("max_num_rigids:%ld\n",max_num_rigids);
                printf("max_num_lig_pairs:%ld\n",max_num_lig_pairs);
                std::vector<Ligand> ligands;
                for (int i = 0; i < all_ligands.size(); i++) {
                    Ligand lig;
                    lig.num_atoms = num_atoms_vector.at(i);
                    lig.num_torsions = num_torsions_vector.at(i);
                    lig.num_rigids = num_rigids_vector.at(i);
                    lig.num_lig_pairs = num_lig_pairs_vector.at(i);
                    lig.index = i;
                    lig.score = calculateScore(lig);
                    ligands.push_back(lig);
                }
<<<<<<< HEAD
                std::sort(ligands.begin(), ligands.end(), compareLigands);
                int groupSize = ligands.size() / 4;
                if (safe_mode==false){
                std::vector<Ligand> smallGroup(ligands.begin(), ligands.begin() + groupSize);
                std::vector<Ligand> mediumGroup(ligands.begin() + groupSize, ligands.begin() + 2 * groupSize);
                std::vector<Ligand> largeGroup(ligands.begin() + 2 * groupSize, ligands.begin() + 3 * groupSize);
                std::vector<Ligand> extraLargeGroup(ligands.begin() + 3 * groupSize, ligands.end());
=======

                std::vector<Ligand> smallGroup;
                std::vector<Ligand> mediumGroup;
                std::vector<Ligand> largeGroup;
                std::vector<Ligand> extraLargeGroup;
                std::vector<Ligand> maxGroup;
                classifyLigands(ligands,smallGroup,mediumGroup,largeGroup,extraLargeGroup,maxGroup);
>>>>>>> c5c340a9
                std::cout << "Small Group:" << std::endl;
                printMaxValues(smallGroup);
                
                std::cout << "Medium Group:" << std::endl;
                if (!mediumGroup.empty()) printMaxValues(mediumGroup);
                
                std::cout << "Large Group:" << std::endl;
                if (!largeGroup.empty()) printMaxValues(largeGroup);
                
                std::cout << "Extra Large Group:" << std::endl;
                if (!extraLargeGroup.empty()) printMaxValues(extraLargeGroup);
                int processed_ligands_smile = 0;
                int smile_batch_id = 0;
                int processed_ligands_medium = 0;
                int medium_batch_id = 0;
                int processed_ligands_large = 0;
                int large_batch_id = 0;
                int processed_ligands_extra_large = 0;
                int extra_larg_batch_id = 0;
                template_batch_docking<SmallConfig>(v,all_ligands,smallGroup,"Small",exhaustiveness, multi_bias,max_memory,
                        receptor_atom_numbers, out_dir,bias_file, num_modes,
                        min_rmsd,max_evals,max_step,seed, refine_step, local_only, energy_range);
                template_batch_docking<MediumConfig>(v,all_ligands,mediumGroup,"Medium",exhaustiveness, multi_bias,max_memory,
                        receptor_atom_numbers, out_dir,bias_file, num_modes,
                        min_rmsd,max_evals,max_step,seed, refine_step, local_only, energy_range);
                template_batch_docking<LargeConfig>(v,all_ligands,largeGroup,"Large",exhaustiveness, multi_bias,max_memory,
                        receptor_atom_numbers, out_dir,bias_file, num_modes,
                        min_rmsd,max_evals,max_step,seed, refine_step, local_only, energy_range);
                template_batch_docking<ExtraLargeConfig>(v,all_ligands,extraLargeGroup,"Extra Large",exhaustiveness, multi_bias,max_memory,
                        receptor_atom_numbers, out_dir,bias_file, num_modes,
<<<<<<< HEAD
                        min_rmsd,max_evals,max_step,seed, refine_step, local_only, energy_range);}
                else{
                   std::vector<Ligand> extraLargeGroup(ligands.begin(), ligands.end()); 
                   template_batch_docking<ExtraLargeConfig>(v,all_ligands,extraLargeGroup,"Extra Large in safe mode",exhaustiveness, multi_bias,max_memory,
                        receptor_atom_numbers, out_dir,bias_file, num_modes,
                        min_rmsd,max_evals,max_step,seed, refine_step, local_only, energy_range); 
                }
=======
                        min_rmsd,max_evals,max_step,seed, refine_step, local_only, energy_range);
                template_batch_docking<MaxConfig>(v,all_ligands,maxGroup,"Max",exhaustiveness, multi_bias,max_memory,
                        receptor_atom_numbers, out_dir,bias_file, num_modes,
                        min_rmsd,max_evals,max_step,seed, refine_step, local_only, energy_range);
>>>>>>> c5c340a9
            }
        }
    }

    catch (file_error& e) {
        std::cerr << "\n\nError: could not open \"" << e.name.string() << "\" for "
                  << (e.in ? "reading" : "writing") << ".\n";
        return 1;
    } catch (boost::filesystem::filesystem_error& e) {
        std::cerr << "\n\nFile system error: " << e.what() << '\n';
        return 1;
    } catch (usage_error& e) {
        std::cerr << "\n\nUsage error: " << e.what() << ".\n";
        return 1;
    }
#ifdef NDEBUG  // don't catch in debug mode
    catch (std::bad_alloc&) {
        std::cerr << "\n\nError: insufficient memory!\n";
        return 1;
    }

    // Errors that shouldn't happen:
    catch (std::exception& e) {
        std::cerr << "\n\nAn error occurred: " << e.what() << ". " << error_message;
        return 1;
    } catch (internal_error& e) {
        std::cerr << "\n\nAn internal error occurred in " << e.file << "(" << e.line << "). "
                  << error_message;
        return 1;
    } catch (...) {
        std::cerr << "\n\nAn unknown error occurred. " << error_message;
        return 1;
    }
#endif  // NDEBUG
}<|MERGE_RESOLUTION|>--- conflicted
+++ resolved
@@ -1028,15 +1028,6 @@
                     lig.score = calculateScore(lig);
                     ligands.push_back(lig);
                 }
-<<<<<<< HEAD
-                std::sort(ligands.begin(), ligands.end(), compareLigands);
-                int groupSize = ligands.size() / 4;
-                if (safe_mode==false){
-                std::vector<Ligand> smallGroup(ligands.begin(), ligands.begin() + groupSize);
-                std::vector<Ligand> mediumGroup(ligands.begin() + groupSize, ligands.begin() + 2 * groupSize);
-                std::vector<Ligand> largeGroup(ligands.begin() + 2 * groupSize, ligands.begin() + 3 * groupSize);
-                std::vector<Ligand> extraLargeGroup(ligands.begin() + 3 * groupSize, ligands.end());
-=======
 
                 std::vector<Ligand> smallGroup;
                 std::vector<Ligand> mediumGroup;
@@ -1044,7 +1035,6 @@
                 std::vector<Ligand> extraLargeGroup;
                 std::vector<Ligand> maxGroup;
                 classifyLigands(ligands,smallGroup,mediumGroup,largeGroup,extraLargeGroup,maxGroup);
->>>>>>> c5c340a9
                 std::cout << "Small Group:" << std::endl;
                 printMaxValues(smallGroup);
                 
@@ -1075,20 +1065,15 @@
                         min_rmsd,max_evals,max_step,seed, refine_step, local_only, energy_range);
                 template_batch_docking<ExtraLargeConfig>(v,all_ligands,extraLargeGroup,"Extra Large",exhaustiveness, multi_bias,max_memory,
                         receptor_atom_numbers, out_dir,bias_file, num_modes,
-<<<<<<< HEAD
                         min_rmsd,max_evals,max_step,seed, refine_step, local_only, energy_range);}
                 else{
                    std::vector<Ligand> extraLargeGroup(ligands.begin(), ligands.end()); 
                    template_batch_docking<ExtraLargeConfig>(v,all_ligands,extraLargeGroup,"Extra Large in safe mode",exhaustiveness, multi_bias,max_memory,
                         receptor_atom_numbers, out_dir,bias_file, num_modes,
-                        min_rmsd,max_evals,max_step,seed, refine_step, local_only, energy_range); 
-                }
-=======
                         min_rmsd,max_evals,max_step,seed, refine_step, local_only, energy_range);
                 template_batch_docking<MaxConfig>(v,all_ligands,maxGroup,"Max",exhaustiveness, multi_bias,max_memory,
                         receptor_atom_numbers, out_dir,bias_file, num_modes,
                         min_rmsd,max_evals,max_step,seed, refine_step, local_only, energy_range);
->>>>>>> c5c340a9
             }
         }
     }
