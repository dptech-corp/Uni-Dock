--- conflicted
+++ resolved
@@ -20,13 +20,8 @@
     rm CDPKit.sh
 
 WORKDIR /opt
-<<<<<<< HEAD
-RUN mamba install -y ipython requests ambertools rdkit mdanalysis openmm openbabel pandas -c conda-forge
-RUN mamba create -y -n mgltools mgltools autogrid -c bioconda
-ENV PATH $PATH:/opt/conda/envs/mgltools/bin
-=======
+
 RUN mamba install -y ipython requests tqdm python-lmdb openbabel ambertools openmm -c conda-forge
->>>>>>> 9d9308fc
 
 COPY . /opt/unidock_tools
 RUN cd /opt/unidock_tools && \
