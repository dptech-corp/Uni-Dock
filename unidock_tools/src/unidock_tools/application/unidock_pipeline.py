from typing import List, Tuple, Iterable, Union, Optional
from pathlib import Path
import os
import time
import shutil
import argparse
import logging
import traceback
import math
from functools import partial
from multiprocess import Pool
from rdkit import Chem
from rdkit.Chem.PropertyMol import PropertyMol


from unidock_tools.utils import time_logger, randstr, make_tmp_dir, read_ligand, sdf_writer
from unidock_tools.modules.protein_prep import receptor_preprocessor
from unidock_tools.modules.ligand_prep import TopologyBuilder
from unidock_tools.modules.docking import run_unidock
from .base import Base


DEFAULT_ARGS = {
    "receptor": None,
    "ligands": None,
    "ligand_index": None,
    "center_x": None,
    "center_y": None,
    "center_z": None,
    "size_x": 22.5,
    "size_y": 22.5,
    "size_z": 22.5,
    "workdir": "docking_workdir",
    "savedir": "docking_results",
    "batch_size": 1200,
    "scoring_function": "vina",
    "search_mode": "",
    "exhaustiveness": 128,
    "max_step": 20,
    "num_modes": 3,
    "refine_step": 3,
    "energy_range": 3.0,
    "topn": 100,
    "score_only": False,
    "local_only": False,
    "seed": 181129,
    "debug": False,
    "bias_file": None,
    "multi_bias": False,
    "multi_bias_file": None,
    "multi_bias_index": None,
}

class UniDock(Base):
    def __init__(self,
                 receptor: Path,
                 ligands: List[Path],
                 center_x: float,
                 center_y: float,
                 center_z: float,
                 size_x: float = 22.5,
                 size_y: float = 22.5,
                 size_z: float = 22.5,
<<<<<<< HEAD
                 kept_ligand_resname_list: Optional[List[str]] = None,
                 prepared_hydrogen: bool = True,
                 preserve_original_resname: bool = True,
                 covalent_residue_atom_info_list: Optional[List[Tuple[str, str]]] = None,
                 generate_ad4_grids: bool = False,
                 workdir: Path = Path('docking_pipeline'),
=======
                 bias_file: Optional[Path] = None,
                 multi_bias_files: List[Path] = [],
                 workdir: Path = Path("docking_pipeline"),
>>>>>>> fef9c347
                 ):
        """
        Initializes a UniDock object.

        Args:
            receptor (Path): Path to the receptor file in PDB format.
            ligands (List[Path]): List of paths to the ligand files in SDF format.
            center_x (float): X-coordinate of the center of the docking box.
            center_y (float): Y-coordinate of the center of the docking box.
            center_z (float): Z-coordinate of the center of the docking box.
            size_x (float, optional): Size of the docking box in the x-dimension. Defaults to 22.5.
            size_y (float, optional): Size of the docking box in the y-dimension. Defaults to 22.5.
            size_z (float, optional): Size of the docking box in the z-dimension. Defaults to 22.5.
            kept_ligand_resname_list (List[str], optional): List of ligand residue names to keep during receptor preprocessing. Defaults to None.
            prepared_hydrogen (bool, optional): Whether to prepare hydrogen during receptor preprocessing. Defaults to True.
            preserve_original_resname (bool, optional): Whether to preserve the original residue names during receptor preprocessing. Defaults to True.
            covalent_residue_atom_info_list (List[Tuple[str, str]], optional): Atom information for covalent residues during receptor preprocessing. Defaults to None.
            workdir (Path, optional): Path to the working directory. Defaults to Path("docking_pipeline").
        """
        self.check_dependencies()

        self.workdir = workdir
        self.workdir.mkdir(parents=True, exist_ok=True)

        if receptor.suffix != '.pdb':
            logging.error('receptor file must be in PDB format!')
            exit(1)
        else:
            receptor_pdbqt_file_name, protein_grid_prefix = receptor_preprocessor(str(receptor),
                                                                                  kept_ligand_resname_list=kept_ligand_resname_list,
                                                                                  prepared_hydrogen=prepared_hydrogen,
                                                                                  preserve_original_resname=preserve_original_resname,
                                                                                  target_center=(center_x, center_y, center_z),
                                                                                  box_size=(size_x, size_y, size_z),
                                                                                  covalent_residue_atom_info_list=covalent_residue_atom_info_list,
                                                                                  generate_ad4_grids=generate_ad4_grids,
                                                                                  working_dir_name=str(workdir))

            self.receptor = receptor_pdbqt_file_name
            self.ad4_map_prefix = protein_grid_prefix

        self.mols = sum([read_ligand(ligand) for ligand in ligands], [])
        self.mols = [PropertyMol(mol) for mol in self.mols]
        self.bias_file = bias_file
        self.multi_bias_files_dict = {f.stem: f for f in multi_bias_files}
        self.center_x = center_x
        self.center_y = center_y
        self.center_z = center_z
        self.size_x = size_x
        self.size_y = size_y
        self.size_z = size_z

    def check_dependencies(self):
        """
        Checks if all dependencies are installed.
        """
        if not shutil.which("unidock"):
            raise ModuleNotFoundError("To run Uni-Dock, you need to install Uni-Dock")

    def _prepare_topology_sdf(self, mol: Chem.Mol, 
                              savedir: Path) -> Optional[Path]:
        """
        Build topology for a molecule.
        :param id_mol_tup:
        :return:
        """
        filename = mol.GetProp("filename")
        try:
            topo_builder = TopologyBuilder(mol=mol)
            topo_builder.build_molecular_graph()
            topo_builder.write_sdf_file(savedir / f"{filename}.sdf", do_rigid_docking=False)
            return savedir / f"{filename}.sdf"
        except:
            logging.error(f"{filename} failed to build topology: {traceback.format_exc()}")
            return None

    @time_logger
    def prepare_topology_sdf(self, mol_list: List[Chem.Mol], savedir: Path) -> List[Path]:
        prepared_sdf_list = []
        with Pool(os.cpu_count()) as pool:
            prepared_sdf_list = pool.map(partial(self._prepare_topology_sdf, savedir=savedir), mol_list)
        prepared_sdf_list = [prepared_sdf for prepared_sdf in prepared_sdf_list if prepared_sdf is not None]
        return prepared_sdf_list

    @time_logger
    def init_docking_data(self, input_dir: Path, multi_bias: bool = False, batch_size: int = 20):
        real_batch_size = math.ceil(len(self.mols) / math.ceil(len(self.mols) / batch_size))
        batched_mol_list = [self.mols[i:i+real_batch_size] for i in range(0, len(self.mols), real_batch_size)]
        for one_batch_mol_list in batched_mol_list:
            input_list = self.prepare_topology_sdf(one_batch_mol_list, input_dir)
            if multi_bias:
                for input_file in input_list:
                    filename = input_file.stem
                    logging.info(filename)
                    logging.info(self.multi_bias_files_dict)
                    if filename in self.multi_bias_files_dict:
                        shutil.copyfile(self.multi_bias_files_dict[filename], os.path.join(input_dir, f"{filename}.bpf"))
                    else:
                        logging.warning(f"Cannot find bias file in multi-bias mode for {filename}")
            yield input_list

    @time_logger
    def docking(self,
                save_dir: Path,
                scoring_function: str = "vina",
                search_mode: str = "",
                exhaustiveness: int = 256,
                max_step: int = 10,
                num_modes: int = 3,
                refine_step: int = 3,
                energy_range: float = 3.0,
                seed : int = 181129,
                batch_size: int = 1200,
                score_only: bool = False,
                local_only: bool = False,
                multi_bias: bool = False,
                score_name: str = "docking_score",
                docking_dir_name : str = "docking_dir",
                topn: int = 10,
        ):
        input_dir = make_tmp_dir(f"{self.workdir}/{docking_dir_name}/docking_inputs", date=False)
        output_dir = make_tmp_dir(f"{self.workdir}/{docking_dir_name}/docking_results", date=False)
        for ligand_list in self.init_docking_data(
                input_dir=input_dir,
                batch_size=batch_size,
                multi_bias=multi_bias,
        ):
            # Run docking
            ligands, scores_list = run_unidock(
                receptor=self.receptor, ligands=ligand_list, output_dir=output_dir,
                center_x=self.center_x, center_y=self.center_y, center_z=self.center_z,
                size_x=self.size_x, size_y=self.size_y, size_z=self.size_z,
                scoring=scoring_function, ad4_map_prefix=self.ad4_map_prefix, num_modes=num_modes,
                search_mode=search_mode, exhaustiveness=exhaustiveness, max_step=max_step, 
                seed=seed, refine_step=refine_step, energy_range=energy_range, bias_file=self.bias_file,
                score_only=score_only, local_only=local_only, multi_bias=multi_bias,
            )
            self.postprocessing(ligand_scores_list=zip(ligands, scores_list), 
                                save_dir=save_dir,
                                topn_conf=topn, score_name=score_name)

    def _postprocessing(self, ligand_scores_tup: Tuple,
                       save_dir: Path,
                       topn_conf: int = 10,
                       score_name: str = "score"):
        ligand, scores = ligand_scores_tup
        result_mols = [mol for mol in Chem.SDMolSupplier(str(ligand), removeHs=False)]
        if topn_conf and topn_conf < len(result_mols):
            result_mols = result_mols[:topn_conf]
        for i, mol in enumerate(result_mols):
            mol.SetDoubleProp(score_name, scores[i])
            for prop_name in ["Uni-Dock RESULT", "filename", "fragInfo", "torsionInfo", "atomInfo"]:
                if mol.HasProp(prop_name):
                    mol.ClearProp(prop_name)
        sdf_writer(result_mols, os.path.join(save_dir, f"{Path(ligand).stem.rstrip('_out')}.sdf"))

    @time_logger
    def postprocessing(self, ligand_scores_list: Iterable,
                       save_dir: Path,
                       topn_conf: int = 10,
                       score_name: str = "score"):
        os.makedirs(save_dir, exist_ok=True)
        with Pool(os.cpu_count()) as pool:
            pool.map(partial(self._postprocessing, save_dir=save_dir, topn_conf=topn_conf, score_name=score_name), ligand_scores_list)   


def main(args: dict):
    args = {**DEFAULT_ARGS, **args}
    workdir = Path(args["workdir"]).resolve()
    savedir = Path(args["savedir"]).resolve()

    ligands = []
    if args.get("ligands"):
        for lig in args["ligands"]:
            if not Path(lig).exists():
                logging.error(f"Cannot find {lig}")
                continue
            ligands.append(Path(lig).resolve())
    if args.get("ligand_index"):
        with open(args["ligand_index"], "r") as f:
            index_content = f.read()
        index_lines1 = [line.strip() for line in index_content.split("\n") if line.strip()]
        index_lines2 = [line.strip() for line in index_content.split(" ") if line.strip()]
        ligands.extend(index_lines2 if len(index_lines2) > len(index_lines1) else index_lines1)
        ligands = [Path(ligand).resolve() for ligand in ligands if Path(ligand).exists()]

    if len(ligands) == 0:
        logging.error("No ligands found.")
        exit(1)
    logging.info(f"[UniDock Pipeline] {len(ligands)} ligands found.")

<<<<<<< HEAD
    if args['scoring_function'] == 'ad4':
        generate_ad4_grids = True
    else:
        generate_ad4_grids = False
=======
    bias_file = None
    if args.get("bias_file"):
        bias_file = Path(args["bias_file"]).resolve()
        if not bias_file.exists():
            logging.error(f"Cannot find {bias_file}")
            exit(1)

    multi_bias_file_list = []
    if args["multi_bias"]:
        if args.get("multi_bias_file"):
            for multi_bias_file in args["multi_bias_file"]:
                if not Path(multi_bias_file).exists():
                    logging.error(f"Cannot find {multi_bias_file}")
                    continue
                multi_bias_file_list.append(Path(multi_bias_file).resolve())
        elif args.get("multi_bias_index"):
            with open(args["multi_bias_index"], "r") as f:
                index_content = f.read()
            index_lines1 = [line.strip() for line in index_content.split("\n") if line.strip()]
            index_lines2 = [line.strip() for line in index_content.split(" ") if line.strip()]
            multi_bias_file_list.extend(index_lines2 if len(index_lines2) > len(index_lines1) else index_lines1)
            multi_bias_file_list = [Path(multi_bias_file).resolve() for multi_bias_file in multi_bias_file_list if Path(multi_bias_file).exists()]
        
        if len(multi_bias_file_list) != len(ligands):
            logging.error("Number of ligands and bias files should be equal in multi-bias mode.")
            exit(1)
>>>>>>> fef9c347

    logging.info("[UniDock Pipeline] Start")
    start_time = time.time()
    def parse_covalent_residue_atom_info(covalent_residue_atom_info_str: str) -> List[List[Tuple[str, str, int, str]]]:
        residue_info_list = []
        residue_atoms = covalent_residue_atom_info_str.split(',')
        for residue_atom in residue_atoms:
            residue_info = residue_atom.strip().split()
            chain_id, residue_name, residue_number, atom_name = residue_info
            residue_info_list.append((chain_id, residue_name, int(residue_number), atom_name))
        return residue_info_list
    
    runner = UniDock(
        receptor=Path(args["receptor"]).resolve(),
        ligands=ligands,
        center_x=float(args["center_x"]),
        center_y=float(args["center_y"]),
        center_z=float(args["center_z"]),
        size_x=float(args["size_x"]),
        size_y=float(args["size_y"]),
        size_z=float(args["size_z"]),
<<<<<<< HEAD
        kept_ligand_resname_list=args.get("kept_ligand_resname_list"),
        prepared_hydrogen=args.get("prepared_hydrogen", True),
        preserve_original_resname=args.get("preserve_original_resname", True),
        covalent_residue_atom_info_list=parse_covalent_residue_atom_info(args.get("covalent_residue_atom_info")) if args.get("covalent_residue_atom_info") is not None else None,
        generate_ad4_grids=generate_ad4_grids,
        workdir=workdir
=======
        bias_file=bias_file,
        multi_bias_files=multi_bias_file_list,
        workdir=workdir,
>>>>>>> fef9c347
    )
    logging.info("[UniDock Pipeline] Start docking")
    runner.docking(
        save_dir=savedir,
        scoring_function=str(args["scoring_function"]),
        search_mode=str(args["search_mode"]),
        exhaustiveness=int(args["exhaustiveness"]),
        max_step=int(args["max_step"]),
        num_modes=int(args["num_modes"]),
        refine_step=int(args["refine_step"]),
        energy_range=float(args["energy_range"]),
        seed=args["seed"],
        batch_size=int(args["batch_size"]),
        score_only=bool(args["score_only"]),
        local_only=bool(args["local_only"]),
        multi_bias=bool(args["multi_bias"]),
        score_name="docking_score",
        docking_dir_name="docking_dir",
        topn=int(args["topn"]),
    )
    end_time = time.time()
    logging.info(f"UniDock Pipeline finished ({end_time - start_time:.2f} s)")
    if not args["debug"]:
        shutil.rmtree(workdir, ignore_errors=True)


def get_parser() -> argparse.ArgumentParser:
    parser = argparse.ArgumentParser(description="UniDock")

    parser.add_argument("-r", "--receptor", type=str, required=True,
                        help="Receptor file in PDB format.")
    parser.add_argument("-l", "--ligands", type=lambda s: s.split(','), default=None,
                        help="Ligand file in SDF format. Specify multiple files separated by commas.")
    parser.add_argument("-i", "--ligand_index", type=str, default=None,
                        help="A text file containing the path of ligand files in sdf format.")
    parser.add_argument("-b", "--bias_file", type=str, default=None,
                        help="Bias file in bpf format. Default: None.")
    parser.add_argument("-mbf", "--multi_bias_file", type=lambda s: s.split(','), default=None,
                        help="multi Bias file in bpf format separated by commas. Number should be equal to ligands. Default: None.")
    parser.add_argument("-mbi", "--multi_bias_index", type=str, default=None,
                        help="A text file containing the path of multi bias files in bpf format. Number should be equal to ligands. Default: None.")

    parser.add_argument("-cx", "--center_x", type=float, required=True,
                        help="X-coordinate of the docking box center.")
    parser.add_argument("-cy", "--center_y", type=float, required=True,
                        help="Y-coordinate of the docking box center.")
    parser.add_argument("-cz", "--center_z", type=float, required=True,
                        help="Z-coordinate of the docking box center.")
    parser.add_argument("-sx", "--size_x", type=float, default=22.5,
                        help="Width of the docking box in X direction. Default: 22.5.")
    parser.add_argument("-sy", "--size_y", type=float, default=22.5,
                        help="Width of the docking box in Y direction. Default: 22.5.")
    parser.add_argument("-sz", "--size_z", type=float, default=22.5,
                        help="Width of the docking box in Z direction. Default: 22.5.")

    parser.add_argument("-kr", "--kept_ligand_resname_list", type=str, nargs='+', default=None,
                        help="List of ligand residue names to keep during receptor preprocessing. Default:None")
    parser.add_argument("-ph", "--prepared_hydrogen", action="store_false",
                        help="Whether to prepare hydrogen during receptor preprocessing.")
    parser.add_argument("-pr", "--preserve_resname", action="store_false",
                        help="Whether to preserve the original residue names during receptor preprocessing.")
    parser.add_argument("-cra", "--covalent_residue_atom_info", type=str, default=None,
                        help="Atom information for covalent residues during receptor preprocessing.To use it like this: -cra 'A VAL 1 CA, A VAL 1 CB, A VAL 1 O'")

    parser.add_argument("-wd", "--workdir", type=str, default=f"unidock_pipeline_{randstr(5)}",
                        help="Working directory. Default: 'MultiConfDock'.")
    parser.add_argument("-sd", "--savedir", type=str, default="unidock_results",
                        help="Save directory. Default: 'MultiConfDock-Result'.")
    parser.add_argument("-bs", "--batch_size", type=int, default=18000,
                        help="Batch size for docking. Default: 1200.")

    parser.add_argument("-sf", "--scoring_function",
                        type=str, default="vina",
                        help="Scoring function. Default: 'vina'.")
    parser.add_argument("-sm", "--search_mode",
                        type=str, default="",
                        help="Searching mode. Default: <empty string>.")
    parser.add_argument("-ex", "--exhaustiveness",
                        type=int, default=128,
                        help="Exhaustiveness. Default: 128.")
    parser.add_argument("-ms", "--max_step",
                        type=int, default=20,
                        help="Max step. Default: 20.")
    parser.add_argument("-nm", "--num_modes",
                        type=int, default=3,
                        help="Number of modes. Default: 3.")
    parser.add_argument("-rs", "--refine_step",
                        type=int, default=3,
                        help="Refine step. Default: 3.")
    parser.add_argument("-er", "--energy_range", 
                        type=float, default=3.0,
                        help="Energy range. Default: 3.0")
    parser.add_argument("-topn", "--topn",
                        type=int, default=100,
                        help="Top N results pose to keep. Default: 100.")
    parser.add_argument("--score_only", action="store_true",
                        help="Whether to use score_only mode.")
    parser.add_argument("--local_only", action="store_true",
                        help="Whether to use local_only mode.")
    parser.add_argument("--multi_bias", action="store_true",
                        help="Whether to use multi_bias mode.")

    parser.add_argument("--seed", type=int, default=181129, 
                        help="Uni-Dock random seed")
    parser.add_argument("--debug", action="store_true",
                        help="Whether to use debug mode (debug-level log, keep workdir)")
    return parser


def main_cli():
    """
    Command line interface for UniDock.

    Input files:
    -r, --receptor: receptor file in PDB format
    -l, --ligands: ligand file in SDF format, separated by commas(,)
    -i, --ligand_index: a text file containing the path of ligand files in sdf format

    Docking box:
    -cx, --center_x: center_x of docking box
    -cy, --center_y: center_y of docking box
    -cz, --center_z: center_z of docking box
    -sx, --size_x: size_x of docking box (default: 22.5)
    -sy, --size_y: size_y of docking box (default: 22.5)
    -sz, --size_z: size_z of docking box (default: 22.5)
    
    Receptor processor argument:
    -kr, --kept_ligand_resname_list: List of ligand residue names to keep during receptor preprocessing (Default: None)
    -ph, --prepared_hydrogen: Whether to prepare hydrogen during receptor preprocessing  (Default: False)
    -pr, --preserve_resname: Whether to preserve the original residue names during receptor preprocessing  (Default: False)
    -cra, --covalent_residue_atom_info: Atom information for covalent residues during receptor preprocessing  (Default: None). To use it like this: -cra 'A VAL 1 CA, A VAL 1 CB, A VAL 1 O'

    Optional arguments:
    -wd, --workdir: working directory (default: MultiConfDock)
    -sd, --savedir: save directory (default: MultiConfDock-Result)
    -bs, --batch_size: batch size for docking (default: 20)

    Uni-Dock arguments:
    -sf, --scoring_function: scoring function used in rigid docking (default: vina)
    -ex, --exhaustiveness: exhaustiveness used in rigid docking (default: 256)
    -ms, --max_step: max_step used in rigid docking (default: 10)
    -nm, --num_modes: num_modes used in rigid docking (default: 3)
    -rs, --refine_step: refine_step used in rigid docking (default: 3)
    -topn, --topn: topn used in rigid docking (default: 200)
    """
    parser = get_parser()
    args = parser.parse_args().__dict__
    logging.info(f"[Params] {args}")
    main(args)


if __name__ == "__main__":
    main_cli()<|MERGE_RESOLUTION|>--- conflicted
+++ resolved
@@ -61,18 +61,14 @@
                  size_x: float = 22.5,
                  size_y: float = 22.5,
                  size_z: float = 22.5,
-<<<<<<< HEAD
                  kept_ligand_resname_list: Optional[List[str]] = None,
                  prepared_hydrogen: bool = True,
                  preserve_original_resname: bool = True,
                  covalent_residue_atom_info_list: Optional[List[Tuple[str, str]]] = None,
                  generate_ad4_grids: bool = False,
-                 workdir: Path = Path('docking_pipeline'),
-=======
                  bias_file: Optional[Path] = None,
                  multi_bias_files: List[Path] = [],
                  workdir: Path = Path("docking_pipeline"),
->>>>>>> fef9c347
                  ):
         """
         Initializes a UniDock object.
@@ -264,12 +260,11 @@
         exit(1)
     logging.info(f"[UniDock Pipeline] {len(ligands)} ligands found.")
 
-<<<<<<< HEAD
     if args['scoring_function'] == 'ad4':
         generate_ad4_grids = True
     else:
         generate_ad4_grids = False
-=======
+
     bias_file = None
     if args.get("bias_file"):
         bias_file = Path(args["bias_file"]).resolve()
@@ -296,7 +291,6 @@
         if len(multi_bias_file_list) != len(ligands):
             logging.error("Number of ligands and bias files should be equal in multi-bias mode.")
             exit(1)
->>>>>>> fef9c347
 
     logging.info("[UniDock Pipeline] Start")
     start_time = time.time()
@@ -318,19 +312,16 @@
         size_x=float(args["size_x"]),
         size_y=float(args["size_y"]),
         size_z=float(args["size_z"]),
-<<<<<<< HEAD
         kept_ligand_resname_list=args.get("kept_ligand_resname_list"),
         prepared_hydrogen=args.get("prepared_hydrogen", True),
         preserve_original_resname=args.get("preserve_original_resname", True),
         covalent_residue_atom_info_list=parse_covalent_residue_atom_info(args.get("covalent_residue_atom_info")) if args.get("covalent_residue_atom_info") is not None else None,
         generate_ad4_grids=generate_ad4_grids,
-        workdir=workdir
-=======
         bias_file=bias_file,
         multi_bias_files=multi_bias_file_list,
         workdir=workdir,
->>>>>>> fef9c347
     )
+
     logging.info("[UniDock Pipeline] Start docking")
     runner.docking(
         save_dir=savedir,
